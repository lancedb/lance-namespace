--- conflicted
+++ resolved
@@ -64,27 +64,16 @@
 ) -> Result<Arc<dyn LanceNamespace>, ConnectError> {
     // Native implementations will be added here as they are created
     match impl_name {
-<<<<<<< HEAD
-        // "rest" => {
-        //     // Create REST implementation
-        //     Ok(Arc::new(RestNamespace::new(properties)?))
-        // }
+        "rest" => {
+            // Create REST implementation
+            Ok(Arc::new(RestNamespace::new(properties)))
+        }
         "dir" => {
             // Create directory implementation
             DirectoryNamespace::new(properties)
                 .map(|ns| Arc::new(ns) as Arc<dyn LanceNamespace>)
                 .map_err(|e| ConnectError::ConstructionError(e.to_string()))
         }
-=======
-        "rest" => {
-            // Create REST implementation
-            Ok(Arc::new(RestNamespace::new(properties)))
-        }
-        // "dir" => {
-        //     // Create directory implementation
-        //     Ok(Arc::new(DirectoryNamespace::new(properties)?))
-        // }
->>>>>>> b3bc4d5b
         _ => Err(ConnectError::UnknownImpl(format!(
             "Implementation '{}' is not yet available",
             impl_name
