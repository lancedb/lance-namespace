//! Lance Namespace Rust Client
//!
//! A Rust client for the Lance Namespace API that provides a unified interface
//! for managing namespaces and tables across different backend implementations.

pub mod connect;
pub mod dir;
pub mod namespace;
<<<<<<< HEAD
pub mod schema;
=======
pub mod rest;
>>>>>>> b3bc4d5b

// Re-export the trait and connect function at the crate root
pub use connect::{connect, ConnectError};
pub use dir::DirectoryNamespace;
pub use namespace::{LanceNamespace, NamespaceError, Result};<|MERGE_RESOLUTION|>--- conflicted
+++ resolved
@@ -6,11 +6,8 @@
 pub mod connect;
 pub mod dir;
 pub mod namespace;
-<<<<<<< HEAD
+pub mod rest;
 pub mod schema;
-=======
-pub mod rest;
->>>>>>> b3bc4d5b
 
 // Re-export the trait and connect function at the crate root
 pub use connect::{connect, ConnectError};
