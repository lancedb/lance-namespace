/*
 * Licensed under the Apache License, Version 2.0 (the "License");
 * you may not use this file except in compliance with the License.
 * You may obtain a copy of the License at
 *
 *     http://www.apache.org/licenses/LICENSE-2.0
 *
 * Unless required by applicable law or agreed to in writing, software
 * distributed under the License is distributed on an "AS IS" BASIS,
 * WITHOUT WARRANTIES OR CONDITIONS OF ANY KIND, either express or implied.
 * See the License for the specific language governing permissions and
 * limitations under the License.
 */
package com.lancedb.lance.namespace.server.springboot.api;

import com.lancedb.lance.namespace.server.springboot.model.CountRowsRequest;
import com.lancedb.lance.namespace.server.springboot.model.CreateIndexRequest;
import com.lancedb.lance.namespace.server.springboot.model.CreateIndexResponse;
import com.lancedb.lance.namespace.server.springboot.model.CreateTableResponse;
import com.lancedb.lance.namespace.server.springboot.model.DeleteFromTableRequest;
import com.lancedb.lance.namespace.server.springboot.model.DeleteFromTableResponse;
import com.lancedb.lance.namespace.server.springboot.model.DeregisterTableRequest;
import com.lancedb.lance.namespace.server.springboot.model.DeregisterTableResponse;
import com.lancedb.lance.namespace.server.springboot.model.DescribeTableRequest;
import com.lancedb.lance.namespace.server.springboot.model.DescribeTableResponse;
import com.lancedb.lance.namespace.server.springboot.model.DropTableRequest;
import com.lancedb.lance.namespace.server.springboot.model.DropTableResponse;
import com.lancedb.lance.namespace.server.springboot.model.ErrorResponse;
<<<<<<< HEAD
import com.lancedb.lance.namespace.server.springboot.model.IndexListRequest;
import com.lancedb.lance.namespace.server.springboot.model.IndexListResponse;
import com.lancedb.lance.namespace.server.springboot.model.IndexStatsRequest;
import com.lancedb.lance.namespace.server.springboot.model.IndexStatsResponse;
import com.lancedb.lance.namespace.server.springboot.model.InsertTableResponse;
import com.lancedb.lance.namespace.server.springboot.model.MergeInsertTableResponse;
import com.lancedb.lance.namespace.server.springboot.model.QueryRequest;
=======
import com.lancedb.lance.namespace.server.springboot.model.ListTablesRequest;
import com.lancedb.lance.namespace.server.springboot.model.ListTablesResponse;
>>>>>>> 76939c5a
import com.lancedb.lance.namespace.server.springboot.model.RegisterTableRequest;
import com.lancedb.lance.namespace.server.springboot.model.RegisterTableResponse;
import com.lancedb.lance.namespace.server.springboot.model.TableExistsRequest;
import com.lancedb.lance.namespace.server.springboot.model.TableExistsResponse;
import com.lancedb.lance.namespace.server.springboot.model.UpdateTableRequest;
import com.lancedb.lance.namespace.server.springboot.model.UpdateTableResponse;

import io.swagger.v3.oas.annotations.Operation;
import io.swagger.v3.oas.annotations.Parameter;
import io.swagger.v3.oas.annotations.enums.ParameterIn;
import io.swagger.v3.oas.annotations.media.Content;
import io.swagger.v3.oas.annotations.media.Schema;
import io.swagger.v3.oas.annotations.responses.ApiResponse;
import io.swagger.v3.oas.annotations.tags.Tag;
import org.springframework.http.HttpStatus;
import org.springframework.http.MediaType;
import org.springframework.http.ResponseEntity;
import org.springframework.validation.annotation.Validated;
import org.springframework.web.bind.annotation.*;
import org.springframework.web.context.request.NativeWebRequest;

import javax.annotation.Generated;
import javax.validation.Valid;
import javax.validation.constraints.*;

import java.util.Optional;

@Generated(
    value = "org.openapitools.codegen.languages.SpringCodegen",
    comments = "Generator version: 7.12.0")
@Validated
@Tag(name = "Table", description = "the Table API")
public interface TableApi {

  default Optional<NativeWebRequest> getRequest() {
    return Optional.empty();
  }

  /**
   * POST /v1/table/{id}/count_rows : Count rows in a table Count the number of rows in a table.
   * Supports both lance-namespace format (with namespace in body) and LanceDB format (with database
   * in headers).
   *
   * @param id &#x60;string identifier&#x60; of an object in a namespace, following the Lance
   *     Namespace spec. When the value is equal to the delimiter, it represents the root namespace.
   *     For example, &#x60;v1/namespace/./list&#x60; performs a &#x60;ListNamespace&#x60; on the
   *     root namespace. (required)
   * @param countRowsRequest (required)
   * @param delimiter An optional delimiter of the &#x60;string identifier&#x60;, following the
   *     Lance Namespace spec. When not specified, the &#x60;.&#x60; delimiter must be used.
   *     (optional)
   * @return Result of counting rows in a table (status code 200) or Indicates a bad request error.
   *     It could be caused by an unexpected request body format or other forms of request
   *     validation failure, such as invalid json. Usually serves application/json content, although
   *     in some cases simple text/plain content might be returned by the server&#39;s middleware.
   *     (status code 400) or Unauthorized. The request lacks valid authentication credentials for
   *     the operation. (status code 401) or Forbidden. Authenticated user does not have the
   *     necessary permissions. (status code 403) or A server-side problem that means can not find
   *     the specified resource. (status code 404) or The service is not ready to handle the
   *     request. The client should wait and retry. The service may additionally send a Retry-After
   *     header to indicate when to retry. (status code 503) or A server-side problem that might not
   *     be addressable from the client side. Used for server 5xx errors without more specific
   *     documentation in individual routes. (status code 5XX)
   */
  @Operation(
      operationId = "countRows",
      summary = "Count rows in a table",
      description =
          "Count the number of rows in a table. Supports both lance-namespace format (with namespace in body) and LanceDB format (with database in headers). ",
      tags = {"Table"},
      responses = {
        @ApiResponse(
            responseCode = "200",
            description = "Result of counting rows in a table",
            content = {
              @Content(
                  mediaType = "application/json",
                  schema = @Schema(implementation = Long.class))
            }),
        @ApiResponse(
            responseCode = "400",
            description =
                "Indicates a bad request error. It could be caused by an unexpected request body format or other forms of request validation failure, such as invalid json. Usually serves application/json content, although in some cases simple text/plain content might be returned by the server's middleware.",
            content = {
              @Content(
                  mediaType = "application/json",
                  schema = @Schema(implementation = ErrorResponse.class))
            }),
        @ApiResponse(
            responseCode = "401",
            description =
                "Unauthorized. The request lacks valid authentication credentials for the operation.",
            content = {
              @Content(
                  mediaType = "application/json",
                  schema = @Schema(implementation = ErrorResponse.class))
            }),
        @ApiResponse(
            responseCode = "403",
            description = "Forbidden. Authenticated user does not have the necessary permissions.",
            content = {
              @Content(
                  mediaType = "application/json",
                  schema = @Schema(implementation = ErrorResponse.class))
            }),
        @ApiResponse(
            responseCode = "404",
            description = "A server-side problem that means can not find the specified resource.",
            content = {
              @Content(
                  mediaType = "application/json",
                  schema = @Schema(implementation = ErrorResponse.class))
            }),
        @ApiResponse(
            responseCode = "503",
            description =
                "The service is not ready to handle the request. The client should wait and retry. The service may additionally send a Retry-After header to indicate when to retry.",
            content = {
              @Content(
                  mediaType = "application/json",
                  schema = @Schema(implementation = ErrorResponse.class))
            }),
        @ApiResponse(
            responseCode = "5XX",
            description =
                "A server-side problem that might not be addressable from the client side. Used for server 5xx errors without more specific documentation in individual routes.",
            content = {
              @Content(
                  mediaType = "application/json",
                  schema = @Schema(implementation = ErrorResponse.class))
            })
      })
  @RequestMapping(
      method = RequestMethod.POST,
      value = "/v1/table/{id}/count_rows",
      produces = {"application/json"},
      consumes = {"application/json"})
  default ResponseEntity<Long> countRows(
      @Parameter(
              name = "id",
              description =
                  "`string identifier` of an object in a namespace, following the Lance Namespace spec. When the value is equal to the delimiter, it represents the root namespace. For example, `v1/namespace/./list` performs a `ListNamespace` on the root namespace. ",
              required = true,
              in = ParameterIn.PATH)
          @PathVariable("id")
          String id,
      @Parameter(name = "CountRowsRequest", description = "", required = true) @Valid @RequestBody
          CountRowsRequest countRowsRequest,
      @Parameter(
              name = "delimiter",
              description =
                  "An optional delimiter of the `string identifier`, following the Lance Namespace spec. When not specified, the `.` delimiter must be used. ",
              in = ParameterIn.QUERY)
          @Valid
          @RequestParam(value = "delimiter", required = false)
          Optional<String> delimiter) {
    getRequest()
        .ifPresent(
            request -> {
              for (MediaType mediaType : MediaType.parseMediaTypes(request.getHeader("Accept"))) {
                if (mediaType.isCompatibleWith(MediaType.valueOf("application/json"))) {
                  String exampleString =
                      "{ \"instance\" : \"/login/log/abc123\", \"detail\" : \"Authentication failed due to incorrect username or password\", \"type\" : \"/errors/incorrect-user-pass\", \"title\" : \"Incorrect username or password\", \"status\" : 404 }";
                  ApiUtil.setExampleResponse(request, "application/json", exampleString);
                  break;
                }
                if (mediaType.isCompatibleWith(MediaType.valueOf("application/json"))) {
                  String exampleString =
                      "{ \"instance\" : \"/login/log/abc123\", \"detail\" : \"Authentication failed due to incorrect username or password\", \"type\" : \"/errors/incorrect-user-pass\", \"title\" : \"Incorrect username or password\", \"status\" : 404 }";
                  ApiUtil.setExampleResponse(request, "application/json", exampleString);
                  break;
                }
                if (mediaType.isCompatibleWith(MediaType.valueOf("application/json"))) {
                  String exampleString =
                      "{ \"instance\" : \"/login/log/abc123\", \"detail\" : \"Authentication failed due to incorrect username or password\", \"type\" : \"/errors/incorrect-user-pass\", \"title\" : \"Incorrect username or password\", \"status\" : 404 }";
                  ApiUtil.setExampleResponse(request, "application/json", exampleString);
                  break;
                }
                if (mediaType.isCompatibleWith(MediaType.valueOf("application/json"))) {
                  String exampleString =
                      "{ \"instance\" : \"/login/log/abc123\", \"detail\" : \"Authentication failed due to incorrect username or password\", \"type\" : \"/errors/incorrect-user-pass\", \"title\" : \"Incorrect username or password\", \"status\" : 404 }";
                  ApiUtil.setExampleResponse(request, "application/json", exampleString);
                  break;
                }
                if (mediaType.isCompatibleWith(MediaType.valueOf("application/json"))) {
                  String exampleString =
                      "{ \"instance\" : \"/login/log/abc123\", \"detail\" : \"Authentication failed due to incorrect username or password\", \"type\" : \"/errors/incorrect-user-pass\", \"title\" : \"Incorrect username or password\", \"status\" : 404 }";
                  ApiUtil.setExampleResponse(request, "application/json", exampleString);
                  break;
                }
                if (mediaType.isCompatibleWith(MediaType.valueOf("application/json"))) {
                  String exampleString =
                      "{ \"instance\" : \"/login/log/abc123\", \"detail\" : \"Authentication failed due to incorrect username or password\", \"type\" : \"/errors/incorrect-user-pass\", \"title\" : \"Incorrect username or password\", \"status\" : 404 }";
                  ApiUtil.setExampleResponse(request, "application/json", exampleString);
                  break;
                }
              }
            });
    return new ResponseEntity<>(HttpStatus.NOT_IMPLEMENTED);
  }

  /**
   * POST /v1/table/{id}/create_index : Create an index on a table Create an index on a table column
   * for faster search operations. Supports vector indexes (IVF_FLAT, IVF_HNSW_SQ, IVF_PQ) and
   * scalar indexes.
   *
   * @param id &#x60;string identifier&#x60; of an object in a namespace, following the Lance
   *     Namespace spec. When the value is equal to the delimiter, it represents the root namespace.
   *     For example, &#x60;v1/namespace/./list&#x60; performs a &#x60;ListNamespace&#x60; on the
   *     root namespace. (required)
   * @param createIndexRequest Index creation request (required)
   * @return Index created successfully (status code 200) or Indicates a bad request error. It could
   *     be caused by an unexpected request body format or other forms of request validation
   *     failure, such as invalid json. Usually serves application/json content, although in some
   *     cases simple text/plain content might be returned by the server&#39;s middleware. (status
   *     code 400) or Unauthorized. The request lacks valid authentication credentials for the
   *     operation. (status code 401) or Forbidden. Authenticated user does not have the necessary
   *     permissions. (status code 403) or A server-side problem that means can not find the
   *     specified resource. (status code 404) or The service is not ready to handle the request.
   *     The client should wait and retry. The service may additionally send a Retry-After header to
   *     indicate when to retry. (status code 503) or A server-side problem that might not be
   *     addressable from the client side. Used for server 5xx errors without more specific
   *     documentation in individual routes. (status code 5XX)
   */
  @Operation(
      operationId = "createIndex",
      summary = "Create an index on a table",
      description =
          "Create an index on a table column for faster search operations. Supports vector indexes (IVF_FLAT, IVF_HNSW_SQ, IVF_PQ) and scalar indexes. ",
      tags = {"Table"},
      responses = {
        @ApiResponse(
            responseCode = "200",
            description = "Index created successfully",
            content = {
              @Content(
                  mediaType = "application/json",
                  schema = @Schema(implementation = CreateIndexResponse.class))
            }),
        @ApiResponse(
            responseCode = "400",
            description =
                "Indicates a bad request error. It could be caused by an unexpected request body format or other forms of request validation failure, such as invalid json. Usually serves application/json content, although in some cases simple text/plain content might be returned by the server's middleware.",
            content = {
              @Content(
                  mediaType = "application/json",
                  schema = @Schema(implementation = ErrorResponse.class))
            }),
        @ApiResponse(
            responseCode = "401",
            description =
                "Unauthorized. The request lacks valid authentication credentials for the operation.",
            content = {
              @Content(
                  mediaType = "application/json",
                  schema = @Schema(implementation = ErrorResponse.class))
            }),
        @ApiResponse(
            responseCode = "403",
            description = "Forbidden. Authenticated user does not have the necessary permissions.",
            content = {
              @Content(
                  mediaType = "application/json",
                  schema = @Schema(implementation = ErrorResponse.class))
            }),
        @ApiResponse(
            responseCode = "404",
            description = "A server-side problem that means can not find the specified resource.",
            content = {
              @Content(
                  mediaType = "application/json",
                  schema = @Schema(implementation = ErrorResponse.class))
            }),
        @ApiResponse(
            responseCode = "503",
            description =
                "The service is not ready to handle the request. The client should wait and retry. The service may additionally send a Retry-After header to indicate when to retry.",
            content = {
              @Content(
                  mediaType = "application/json",
                  schema = @Schema(implementation = ErrorResponse.class))
            }),
        @ApiResponse(
            responseCode = "5XX",
            description =
                "A server-side problem that might not be addressable from the client side. Used for server 5xx errors without more specific documentation in individual routes.",
            content = {
              @Content(
                  mediaType = "application/json",
                  schema = @Schema(implementation = ErrorResponse.class))
            })
      })
  @RequestMapping(
      method = RequestMethod.POST,
      value = "/v1/table/{id}/create_index",
      produces = {"application/json"},
      consumes = {"application/json"})
  default ResponseEntity<CreateIndexResponse> createIndex(
      @Parameter(
              name = "id",
              description =
                  "`string identifier` of an object in a namespace, following the Lance Namespace spec. When the value is equal to the delimiter, it represents the root namespace. For example, `v1/namespace/./list` performs a `ListNamespace` on the root namespace. ",
              required = true,
              in = ParameterIn.PATH)
          @PathVariable("id")
          String id,
      @Parameter(
              name = "CreateIndexRequest",
              description = "Index creation request",
              required = true)
          @Valid
          @RequestBody
          CreateIndexRequest createIndexRequest) {
    getRequest()
        .ifPresent(
            request -> {
              for (MediaType mediaType : MediaType.parseMediaTypes(request.getHeader("Accept"))) {
                if (mediaType.isCompatibleWith(MediaType.valueOf("application/json"))) {
                  String exampleString =
                      "{ \"name\" : \"name\", \"namespace\" : [ \"namespace\", \"namespace\" ], \"location\" : \"location\", \"properties\" : { \"key\" : \"properties\" } }";
                  ApiUtil.setExampleResponse(request, "application/json", exampleString);
                  break;
                }
                if (mediaType.isCompatibleWith(MediaType.valueOf("application/json"))) {
                  String exampleString =
                      "{ \"instance\" : \"/login/log/abc123\", \"detail\" : \"Authentication failed due to incorrect username or password\", \"type\" : \"/errors/incorrect-user-pass\", \"title\" : \"Incorrect username or password\", \"status\" : 404 }";
                  ApiUtil.setExampleResponse(request, "application/json", exampleString);
                  break;
                }
                if (mediaType.isCompatibleWith(MediaType.valueOf("application/json"))) {
                  String exampleString =
                      "{ \"instance\" : \"/login/log/abc123\", \"detail\" : \"Authentication failed due to incorrect username or password\", \"type\" : \"/errors/incorrect-user-pass\", \"title\" : \"Incorrect username or password\", \"status\" : 404 }";
                  ApiUtil.setExampleResponse(request, "application/json", exampleString);
                  break;
                }
                if (mediaType.isCompatibleWith(MediaType.valueOf("application/json"))) {
                  String exampleString =
                      "{ \"instance\" : \"/login/log/abc123\", \"detail\" : \"Authentication failed due to incorrect username or password\", \"type\" : \"/errors/incorrect-user-pass\", \"title\" : \"Incorrect username or password\", \"status\" : 404 }";
                  ApiUtil.setExampleResponse(request, "application/json", exampleString);
                  break;
                }
                if (mediaType.isCompatibleWith(MediaType.valueOf("application/json"))) {
                  String exampleString =
                      "{ \"instance\" : \"/login/log/abc123\", \"detail\" : \"Authentication failed due to incorrect username or password\", \"type\" : \"/errors/incorrect-user-pass\", \"title\" : \"Incorrect username or password\", \"status\" : 404 }";
                  ApiUtil.setExampleResponse(request, "application/json", exampleString);
                  break;
                }
                if (mediaType.isCompatibleWith(MediaType.valueOf("application/json"))) {
                  String exampleString =
                      "{ \"instance\" : \"/login/log/abc123\", \"detail\" : \"Authentication failed due to incorrect username or password\", \"type\" : \"/errors/incorrect-user-pass\", \"title\" : \"Incorrect username or password\", \"status\" : 404 }";
                  ApiUtil.setExampleResponse(request, "application/json", exampleString);
                  break;
                }
                if (mediaType.isCompatibleWith(MediaType.valueOf("application/json"))) {
                  String exampleString =
                      "{ \"instance\" : \"/login/log/abc123\", \"detail\" : \"Authentication failed due to incorrect username or password\", \"type\" : \"/errors/incorrect-user-pass\", \"title\" : \"Incorrect username or password\", \"status\" : 404 }";
                  ApiUtil.setExampleResponse(request, "application/json", exampleString);
                  break;
                }
              }
            });
    return new ResponseEntity<>(HttpStatus.NOT_IMPLEMENTED);
  }

  /**
   * POST /v1/table/{id}/create_scalar_index : Create a scalar index on a table Create a scalar
   * index on a table column for faster search operations. Supports scalar indexes (BTREE, BITMAP,
   * LABEL_LIST).
   *
   * @param id &#x60;string identifier&#x60; of an object in a namespace, following the Lance
   *     Namespace spec. When the value is equal to the delimiter, it represents the root namespace.
   *     For example, &#x60;v1/namespace/./list&#x60; performs a &#x60;ListNamespace&#x60; on the
   *     root namespace. (required)
   * @param createIndexRequest Scalar index creation request (required)
   * @return Scalar index created successfully (status code 200) or Indicates a bad request error.
   *     It could be caused by an unexpected request body format or other forms of request
   *     validation failure, such as invalid json. Usually serves application/json content, although
   *     in some cases simple text/plain content might be returned by the server&#39;s middleware.
   *     (status code 400) or Unauthorized. The request lacks valid authentication credentials for
   *     the operation. (status code 401) or Forbidden. Authenticated user does not have the
   *     necessary permissions. (status code 403) or A server-side problem that means can not find
   *     the specified resource. (status code 404) or The service is not ready to handle the
   *     request. The client should wait and retry. The service may additionally send a Retry-After
   *     header to indicate when to retry. (status code 503) or A server-side problem that might not
   *     be addressable from the client side. Used for server 5xx errors without more specific
   *     documentation in individual routes. (status code 5XX)
   */
  @Operation(
      operationId = "createScalarIndex",
      summary = "Create a scalar index on a table",
      description =
          "Create a scalar index on a table column for faster search operations. Supports scalar indexes (BTREE, BITMAP, LABEL_LIST). ",
      tags = {"Table"},
      responses = {
        @ApiResponse(
            responseCode = "200",
            description = "Scalar index created successfully",
            content = {
              @Content(
                  mediaType = "application/json",
                  schema = @Schema(implementation = CreateIndexResponse.class))
            }),
        @ApiResponse(
            responseCode = "400",
            description =
                "Indicates a bad request error. It could be caused by an unexpected request body format or other forms of request validation failure, such as invalid json. Usually serves application/json content, although in some cases simple text/plain content might be returned by the server's middleware.",
            content = {
              @Content(
                  mediaType = "application/json",
                  schema = @Schema(implementation = ErrorResponse.class))
            }),
        @ApiResponse(
            responseCode = "401",
            description =
                "Unauthorized. The request lacks valid authentication credentials for the operation.",
            content = {
              @Content(
                  mediaType = "application/json",
                  schema = @Schema(implementation = ErrorResponse.class))
            }),
        @ApiResponse(
            responseCode = "403",
            description = "Forbidden. Authenticated user does not have the necessary permissions.",
            content = {
              @Content(
                  mediaType = "application/json",
                  schema = @Schema(implementation = ErrorResponse.class))
            }),
        @ApiResponse(
            responseCode = "404",
            description = "A server-side problem that means can not find the specified resource.",
            content = {
              @Content(
                  mediaType = "application/json",
                  schema = @Schema(implementation = ErrorResponse.class))
            }),
        @ApiResponse(
            responseCode = "503",
            description =
                "The service is not ready to handle the request. The client should wait and retry. The service may additionally send a Retry-After header to indicate when to retry.",
            content = {
              @Content(
                  mediaType = "application/json",
                  schema = @Schema(implementation = ErrorResponse.class))
            }),
        @ApiResponse(
            responseCode = "5XX",
            description =
                "A server-side problem that might not be addressable from the client side. Used for server 5xx errors without more specific documentation in individual routes.",
            content = {
              @Content(
                  mediaType = "application/json",
                  schema = @Schema(implementation = ErrorResponse.class))
            })
      })
  @RequestMapping(
      method = RequestMethod.POST,
      value = "/v1/table/{id}/create_scalar_index",
      produces = {"application/json"},
      consumes = {"application/json"})
  default ResponseEntity<CreateIndexResponse> createScalarIndex(
      @Parameter(
              name = "id",
              description =
                  "`string identifier` of an object in a namespace, following the Lance Namespace spec. When the value is equal to the delimiter, it represents the root namespace. For example, `v1/namespace/./list` performs a `ListNamespace` on the root namespace. ",
              required = true,
              in = ParameterIn.PATH)
          @PathVariable("id")
          String id,
      @Parameter(
              name = "CreateIndexRequest",
              description = "Scalar index creation request",
              required = true)
          @Valid
          @RequestBody
          CreateIndexRequest createIndexRequest) {
    getRequest()
        .ifPresent(
            request -> {
              for (MediaType mediaType : MediaType.parseMediaTypes(request.getHeader("Accept"))) {
                if (mediaType.isCompatibleWith(MediaType.valueOf("application/json"))) {
                  String exampleString =
                      "{ \"name\" : \"name\", \"namespace\" : [ \"namespace\", \"namespace\" ], \"location\" : \"location\", \"properties\" : { \"key\" : \"properties\" } }";
                  ApiUtil.setExampleResponse(request, "application/json", exampleString);
                  break;
                }
                if (mediaType.isCompatibleWith(MediaType.valueOf("application/json"))) {
                  String exampleString =
                      "{ \"instance\" : \"/login/log/abc123\", \"detail\" : \"Authentication failed due to incorrect username or password\", \"type\" : \"/errors/incorrect-user-pass\", \"title\" : \"Incorrect username or password\", \"status\" : 404 }";
                  ApiUtil.setExampleResponse(request, "application/json", exampleString);
                  break;
                }
                if (mediaType.isCompatibleWith(MediaType.valueOf("application/json"))) {
                  String exampleString =
                      "{ \"instance\" : \"/login/log/abc123\", \"detail\" : \"Authentication failed due to incorrect username or password\", \"type\" : \"/errors/incorrect-user-pass\", \"title\" : \"Incorrect username or password\", \"status\" : 404 }";
                  ApiUtil.setExampleResponse(request, "application/json", exampleString);
                  break;
                }
                if (mediaType.isCompatibleWith(MediaType.valueOf("application/json"))) {
                  String exampleString =
                      "{ \"instance\" : \"/login/log/abc123\", \"detail\" : \"Authentication failed due to incorrect username or password\", \"type\" : \"/errors/incorrect-user-pass\", \"title\" : \"Incorrect username or password\", \"status\" : 404 }";
                  ApiUtil.setExampleResponse(request, "application/json", exampleString);
                  break;
                }
                if (mediaType.isCompatibleWith(MediaType.valueOf("application/json"))) {
                  String exampleString =
                      "{ \"instance\" : \"/login/log/abc123\", \"detail\" : \"Authentication failed due to incorrect username or password\", \"type\" : \"/errors/incorrect-user-pass\", \"title\" : \"Incorrect username or password\", \"status\" : 404 }";
                  ApiUtil.setExampleResponse(request, "application/json", exampleString);
                  break;
                }
                if (mediaType.isCompatibleWith(MediaType.valueOf("application/json"))) {
                  String exampleString =
                      "{ \"instance\" : \"/login/log/abc123\", \"detail\" : \"Authentication failed due to incorrect username or password\", \"type\" : \"/errors/incorrect-user-pass\", \"title\" : \"Incorrect username or password\", \"status\" : 404 }";
                  ApiUtil.setExampleResponse(request, "application/json", exampleString);
                  break;
                }
                if (mediaType.isCompatibleWith(MediaType.valueOf("application/json"))) {
                  String exampleString =
                      "{ \"instance\" : \"/login/log/abc123\", \"detail\" : \"Authentication failed due to incorrect username or password\", \"type\" : \"/errors/incorrect-user-pass\", \"title\" : \"Incorrect username or password\", \"status\" : 404 }";
                  ApiUtil.setExampleResponse(request, "application/json", exampleString);
                  break;
                }
              }
            });
    return new ResponseEntity<>(HttpStatus.NOT_IMPLEMENTED);
  }

  /**
<<<<<<< HEAD
   * POST /v1/table/{id}/create : Create a table with the given name Create a new table in the
   * namespace. Supports both lance-namespace format (with namespace in body) and LanceDB format
   * (with database in headers).
=======
   * POST /v1/table/{id}/list : List tables List all child table names of the root namespace or a
   * given parent namespace.
   *
   * @param id &#x60;string identifier&#x60; of an object in a namespace, following the Lance
   *     Namespace spec. When the value is equal to the delimiter, it represents the root namespace.
   *     For example, &#x60;v1/namespace/./list&#x60; performs a &#x60;ListNamespace&#x60; on the
   *     root namespace. (required)
   * @param listTablesRequest (required)
   * @param delimiter An optional delimiter of the &#x60;string identifier&#x60;, following the
   *     Lance Namespace spec. When not specified, the &#x60;.&#x60; delimiter must be used.
   *     (optional)
   * @return A list of tables (status code 200) or Indicates a bad request error. It could be caused
   *     by an unexpected request body format or other forms of request validation failure, such as
   *     invalid json. Usually serves application/json content, although in some cases simple
   *     text/plain content might be returned by the server&#39;s middleware. (status code 400) or
   *     Unauthorized. The request lacks valid authentication credentials for the operation. (status
   *     code 401) or Forbidden. Authenticated user does not have the necessary permissions. (status
   *     code 403) or Not Acceptable / Unsupported Operation. The server does not support this
   *     operation. (status code 406) or The service is not ready to handle the request. The client
   *     should wait and retry. The service may additionally send a Retry-After header to indicate
   *     when to retry. (status code 503) or A server-side problem that might not be addressable
   *     from the client side. Used for server 5xx errors without more specific documentation in
   *     individual routes. (status code 5XX)
   */
  @Operation(
      operationId = "listTables",
      summary = "List tables",
      description =
          "List all child table names of the root namespace or a given parent namespace. ",
      tags = {"Table"},
      responses = {
        @ApiResponse(
            responseCode = "200",
            description = "A list of tables",
            content = {
              @Content(
                  mediaType = "application/json",
                  schema = @Schema(implementation = ListTablesResponse.class))
            }),
        @ApiResponse(
            responseCode = "400",
            description =
                "Indicates a bad request error. It could be caused by an unexpected request body format or other forms of request validation failure, such as invalid json. Usually serves application/json content, although in some cases simple text/plain content might be returned by the server's middleware.",
            content = {
              @Content(
                  mediaType = "application/json",
                  schema = @Schema(implementation = ErrorResponse.class))
            }),
        @ApiResponse(
            responseCode = "401",
            description =
                "Unauthorized. The request lacks valid authentication credentials for the operation.",
            content = {
              @Content(
                  mediaType = "application/json",
                  schema = @Schema(implementation = ErrorResponse.class))
            }),
        @ApiResponse(
            responseCode = "403",
            description = "Forbidden. Authenticated user does not have the necessary permissions.",
            content = {
              @Content(
                  mediaType = "application/json",
                  schema = @Schema(implementation = ErrorResponse.class))
            }),
        @ApiResponse(
            responseCode = "406",
            description =
                "Not Acceptable / Unsupported Operation. The server does not support this operation.",
            content = {
              @Content(
                  mediaType = "application/json",
                  schema = @Schema(implementation = ErrorResponse.class))
            }),
        @ApiResponse(
            responseCode = "503",
            description =
                "The service is not ready to handle the request. The client should wait and retry. The service may additionally send a Retry-After header to indicate when to retry.",
            content = {
              @Content(
                  mediaType = "application/json",
                  schema = @Schema(implementation = ErrorResponse.class))
            }),
        @ApiResponse(
            responseCode = "5XX",
            description =
                "A server-side problem that might not be addressable from the client side. Used for server 5xx errors without more specific documentation in individual routes.",
            content = {
              @Content(
                  mediaType = "application/json",
                  schema = @Schema(implementation = ErrorResponse.class))
            })
      })
  @RequestMapping(
      method = RequestMethod.POST,
      value = "/v1/table/{id}/list",
      produces = {"application/json"},
      consumes = {"application/json"})
  default ResponseEntity<ListTablesResponse> listTables(
      @Parameter(
              name = "id",
              description =
                  "`string identifier` of an object in a namespace, following the Lance Namespace spec. When the value is equal to the delimiter, it represents the root namespace. For example, `v1/namespace/./list` performs a `ListNamespace` on the root namespace. ",
              required = true,
              in = ParameterIn.PATH)
          @PathVariable("id")
          String id,
      @Parameter(name = "ListTablesRequest", description = "", required = true) @Valid @RequestBody
          ListTablesRequest listTablesRequest,
      @Parameter(
              name = "delimiter",
              description =
                  "An optional delimiter of the `string identifier`, following the Lance Namespace spec. When not specified, the `.` delimiter must be used. ",
              in = ParameterIn.QUERY)
          @Valid
          @RequestParam(value = "delimiter", required = false)
          Optional<String> delimiter) {
    getRequest()
        .ifPresent(
            request -> {
              for (MediaType mediaType : MediaType.parseMediaTypes(request.getHeader("Accept"))) {
                if (mediaType.isCompatibleWith(MediaType.valueOf("application/json"))) {
                  String exampleString =
                      "{ \"tables\" : [ \"cart\", \"cart\" ], \"nextPageToken\" : \"nextPageToken\" }";
                  ApiUtil.setExampleResponse(request, "application/json", exampleString);
                  break;
                }
                if (mediaType.isCompatibleWith(MediaType.valueOf("application/json"))) {
                  String exampleString =
                      "{ \"instance\" : \"/login/log/abc123\", \"detail\" : \"Authentication failed due to incorrect username or password\", \"type\" : \"/errors/incorrect-user-pass\", \"title\" : \"Incorrect username or password\", \"status\" : 404 }";
                  ApiUtil.setExampleResponse(request, "application/json", exampleString);
                  break;
                }
                if (mediaType.isCompatibleWith(MediaType.valueOf("application/json"))) {
                  String exampleString =
                      "{ \"instance\" : \"/login/log/abc123\", \"detail\" : \"Authentication failed due to incorrect username or password\", \"type\" : \"/errors/incorrect-user-pass\", \"title\" : \"Incorrect username or password\", \"status\" : 404 }";
                  ApiUtil.setExampleResponse(request, "application/json", exampleString);
                  break;
                }
                if (mediaType.isCompatibleWith(MediaType.valueOf("application/json"))) {
                  String exampleString =
                      "{ \"instance\" : \"/login/log/abc123\", \"detail\" : \"Authentication failed due to incorrect username or password\", \"type\" : \"/errors/incorrect-user-pass\", \"title\" : \"Incorrect username or password\", \"status\" : 404 }";
                  ApiUtil.setExampleResponse(request, "application/json", exampleString);
                  break;
                }
                if (mediaType.isCompatibleWith(MediaType.valueOf("application/json"))) {
                  String exampleString =
                      "{ \"instance\" : \"/login/log/abc123\", \"detail\" : \"Authentication failed due to incorrect username or password\", \"type\" : \"/errors/incorrect-user-pass\", \"title\" : \"Incorrect username or password\", \"status\" : 404 }";
                  ApiUtil.setExampleResponse(request, "application/json", exampleString);
                  break;
                }
                if (mediaType.isCompatibleWith(MediaType.valueOf("application/json"))) {
                  String exampleString =
                      "{ \"instance\" : \"/login/log/abc123\", \"detail\" : \"Authentication failed due to incorrect username or password\", \"type\" : \"/errors/incorrect-user-pass\", \"title\" : \"Incorrect username or password\", \"status\" : 404 }";
                  ApiUtil.setExampleResponse(request, "application/json", exampleString);
                  break;
                }
                if (mediaType.isCompatibleWith(MediaType.valueOf("application/json"))) {
                  String exampleString =
                      "{ \"instance\" : \"/login/log/abc123\", \"detail\" : \"Authentication failed due to incorrect username or password\", \"type\" : \"/errors/incorrect-user-pass\", \"title\" : \"Incorrect username or password\", \"status\" : 404 }";
                  ApiUtil.setExampleResponse(request, "application/json", exampleString);
                  break;
                }
              }
            });
    return new ResponseEntity<>(HttpStatus.NOT_IMPLEMENTED);
  }

  /**
   * POST /v1/table/{id}/register : Register a table to a namespace Register an existing table at a
   * given storage location to a namespace.
>>>>>>> 76939c5a
   *
   * @param id &#x60;string identifier&#x60; of an object in a namespace, following the Lance
   *     Namespace spec. When the value is equal to the delimiter, it represents the root namespace.
   *     For example, &#x60;v1/namespace/./list&#x60; performs a &#x60;ListNamespace&#x60; on the
   *     root namespace. (required)
   * @param body Arrow IPC data (required)
   * @return Table properties result when creating a table (status code 200) or Indicates a bad
   *     request error. It could be caused by an unexpected request body format or other forms of
   *     request validation failure, such as invalid json. Usually serves application/json content,
   *     although in some cases simple text/plain content might be returned by the server&#39;s
   *     middleware. (status code 400) or Unauthorized. The request lacks valid authentication
   *     credentials for the operation. (status code 401) or Forbidden. Authenticated user does not
   *     have the necessary permissions. (status code 403) or A server-side problem that means can
   *     not find the specified resource. (status code 404) or The service is not ready to handle
   *     the request. The client should wait and retry. The service may additionally send a
   *     Retry-After header to indicate when to retry. (status code 503) or A server-side problem
   *     that might not be addressable from the client side. Used for server 5xx errors without more
   *     specific documentation in individual routes. (status code 5XX)
   */
  @Operation(
      operationId = "createTable",
      summary = "Create a table with the given name",
      description =
          "Create a new table in the namespace. Supports both lance-namespace format (with namespace in body) and LanceDB format (with database in headers). ",
      tags = {"Table"},
      responses = {
        @ApiResponse(
            responseCode = "200",
            description = "Table properties result when creating a table",
            content = {
              @Content(
                  mediaType = "application/json",
                  schema = @Schema(implementation = CreateTableResponse.class))
            }),
        @ApiResponse(
            responseCode = "400",
            description =
                "Indicates a bad request error. It could be caused by an unexpected request body format or other forms of request validation failure, such as invalid json. Usually serves application/json content, although in some cases simple text/plain content might be returned by the server's middleware.",
            content = {
              @Content(
                  mediaType = "application/json",
                  schema = @Schema(implementation = ErrorResponse.class))
            }),
        @ApiResponse(
            responseCode = "401",
            description =
                "Unauthorized. The request lacks valid authentication credentials for the operation.",
            content = {
              @Content(
                  mediaType = "application/json",
                  schema = @Schema(implementation = ErrorResponse.class))
            }),
        @ApiResponse(
            responseCode = "403",
            description = "Forbidden. Authenticated user does not have the necessary permissions.",
            content = {
              @Content(
                  mediaType = "application/json",
                  schema = @Schema(implementation = ErrorResponse.class))
            }),
        @ApiResponse(
            responseCode = "404",
            description = "A server-side problem that means can not find the specified resource.",
            content = {
              @Content(
                  mediaType = "application/json",
                  schema = @Schema(implementation = ErrorResponse.class))
            }),
        @ApiResponse(
            responseCode = "503",
            description =
                "The service is not ready to handle the request. The client should wait and retry. The service may additionally send a Retry-After header to indicate when to retry.",
            content = {
              @Content(
                  mediaType = "application/json",
                  schema = @Schema(implementation = ErrorResponse.class))
            }),
        @ApiResponse(
            responseCode = "5XX",
            description =
                "A server-side problem that might not be addressable from the client side. Used for server 5xx errors without more specific documentation in individual routes.",
            content = {
              @Content(
                  mediaType = "application/json",
                  schema = @Schema(implementation = ErrorResponse.class))
            })
      })
  @RequestMapping(
      method = RequestMethod.POST,
      value = "/v1/table/{id}/create",
      produces = {"application/json"},
      consumes = {"application/x-arrow-ipc"})
  default ResponseEntity<CreateTableResponse> createTable(
      @Parameter(
              name = "id",
              description =
                  "`string identifier` of an object in a namespace, following the Lance Namespace spec. When the value is equal to the delimiter, it represents the root namespace. For example, `v1/namespace/./list` performs a `ListNamespace` on the root namespace. ",
              required = true,
              in = ParameterIn.PATH)
          @PathVariable("id")
          String id,
      @Parameter(name = "body", description = "Arrow IPC data", required = true) @Valid @RequestBody
          org.springframework.core.io.Resource body) {
    getRequest()
        .ifPresent(
            request -> {
              for (MediaType mediaType : MediaType.parseMediaTypes(request.getHeader("Accept"))) {
                if (mediaType.isCompatibleWith(MediaType.valueOf("application/json"))) {
                  String exampleString =
                      "{ \"name\" : \"name\", \"namespace\" : [ \"namespace\", \"namespace\" ], \"location\" : \"location\", \"properties\" : { \"key\" : \"properties\" } }";
                  ApiUtil.setExampleResponse(request, "application/json", exampleString);
                  break;
                }
                if (mediaType.isCompatibleWith(MediaType.valueOf("application/json"))) {
                  String exampleString =
                      "{ \"instance\" : \"/login/log/abc123\", \"detail\" : \"Authentication failed due to incorrect username or password\", \"type\" : \"/errors/incorrect-user-pass\", \"title\" : \"Incorrect username or password\", \"status\" : 404 }";
                  ApiUtil.setExampleResponse(request, "application/json", exampleString);
                  break;
                }
                if (mediaType.isCompatibleWith(MediaType.valueOf("application/json"))) {
                  String exampleString =
                      "{ \"instance\" : \"/login/log/abc123\", \"detail\" : \"Authentication failed due to incorrect username or password\", \"type\" : \"/errors/incorrect-user-pass\", \"title\" : \"Incorrect username or password\", \"status\" : 404 }";
                  ApiUtil.setExampleResponse(request, "application/json", exampleString);
                  break;
                }
                if (mediaType.isCompatibleWith(MediaType.valueOf("application/json"))) {
                  String exampleString =
                      "{ \"instance\" : \"/login/log/abc123\", \"detail\" : \"Authentication failed due to incorrect username or password\", \"type\" : \"/errors/incorrect-user-pass\", \"title\" : \"Incorrect username or password\", \"status\" : 404 }";
                  ApiUtil.setExampleResponse(request, "application/json", exampleString);
                  break;
                }
                if (mediaType.isCompatibleWith(MediaType.valueOf("application/json"))) {
                  String exampleString =
                      "{ \"instance\" : \"/login/log/abc123\", \"detail\" : \"Authentication failed due to incorrect username or password\", \"type\" : \"/errors/incorrect-user-pass\", \"title\" : \"Incorrect username or password\", \"status\" : 404 }";
                  ApiUtil.setExampleResponse(request, "application/json", exampleString);
                  break;
                }
                if (mediaType.isCompatibleWith(MediaType.valueOf("application/json"))) {
                  String exampleString =
                      "{ \"instance\" : \"/login/log/abc123\", \"detail\" : \"Authentication failed due to incorrect username or password\", \"type\" : \"/errors/incorrect-user-pass\", \"title\" : \"Incorrect username or password\", \"status\" : 404 }";
                  ApiUtil.setExampleResponse(request, "application/json", exampleString);
                  break;
                }
                if (mediaType.isCompatibleWith(MediaType.valueOf("application/json"))) {
                  String exampleString =
                      "{ \"instance\" : \"/login/log/abc123\", \"detail\" : \"Authentication failed due to incorrect username or password\", \"type\" : \"/errors/incorrect-user-pass\", \"title\" : \"Incorrect username or password\", \"status\" : 404 }";
                  ApiUtil.setExampleResponse(request, "application/json", exampleString);
                  break;
                }
              }
            });
    return new ResponseEntity<>(HttpStatus.NOT_IMPLEMENTED);
  }

  /**
   * POST /v1/table/{id}/delete : Delete rows from a table Delete rows from a table based on a SQL
   * predicate. Returns the number of rows that were deleted.
   *
   * @param id &#x60;string identifier&#x60; of an object in a namespace, following the Lance
   *     Namespace spec. When the value is equal to the delimiter, it represents the root namespace.
   *     For example, &#x60;v1/namespace/./list&#x60; performs a &#x60;ListNamespace&#x60; on the
   *     root namespace. (required)
   * @param deleteFromTableRequest Delete request (required)
   * @return Delete successful (status code 200) or Indicates a bad request error. It could be
   *     caused by an unexpected request body format or other forms of request validation failure,
   *     such as invalid json. Usually serves application/json content, although in some cases
   *     simple text/plain content might be returned by the server&#39;s middleware. (status code
   *     400) or Unauthorized. The request lacks valid authentication credentials for the operation.
   *     (status code 401) or Forbidden. Authenticated user does not have the necessary permissions.
   *     (status code 403) or A server-side problem that means can not find the specified resource.
   *     (status code 404) or The service is not ready to handle the request. The client should wait
   *     and retry. The service may additionally send a Retry-After header to indicate when to
   *     retry. (status code 503) or A server-side problem that might not be addressable from the
   *     client side. Used for server 5xx errors without more specific documentation in individual
   *     routes. (status code 5XX)
   */
  @Operation(
      operationId = "deleteFromTable",
      summary = "Delete rows from a table",
      description =
          "Delete rows from a table based on a SQL predicate. Returns the number of rows that were deleted. ",
      tags = {"Table"},
      responses = {
        @ApiResponse(
            responseCode = "200",
            description = "Delete successful",
            content = {
              @Content(
                  mediaType = "application/json",
                  schema = @Schema(implementation = DeleteFromTableResponse.class))
            }),
        @ApiResponse(
            responseCode = "400",
            description =
                "Indicates a bad request error. It could be caused by an unexpected request body format or other forms of request validation failure, such as invalid json. Usually serves application/json content, although in some cases simple text/plain content might be returned by the server's middleware.",
            content = {
              @Content(
                  mediaType = "application/json",
                  schema = @Schema(implementation = ErrorResponse.class))
            }),
        @ApiResponse(
            responseCode = "401",
            description =
                "Unauthorized. The request lacks valid authentication credentials for the operation.",
            content = {
              @Content(
                  mediaType = "application/json",
                  schema = @Schema(implementation = ErrorResponse.class))
            }),
        @ApiResponse(
            responseCode = "403",
            description = "Forbidden. Authenticated user does not have the necessary permissions.",
            content = {
              @Content(
                  mediaType = "application/json",
                  schema = @Schema(implementation = ErrorResponse.class))
            }),
        @ApiResponse(
            responseCode = "404",
            description = "A server-side problem that means can not find the specified resource.",
            content = {
              @Content(
                  mediaType = "application/json",
                  schema = @Schema(implementation = ErrorResponse.class))
            }),
        @ApiResponse(
            responseCode = "503",
            description =
                "The service is not ready to handle the request. The client should wait and retry. The service may additionally send a Retry-After header to indicate when to retry.",
            content = {
              @Content(
                  mediaType = "application/json",
                  schema = @Schema(implementation = ErrorResponse.class))
            }),
        @ApiResponse(
            responseCode = "5XX",
            description =
                "A server-side problem that might not be addressable from the client side. Used for server 5xx errors without more specific documentation in individual routes.",
            content = {
              @Content(
                  mediaType = "application/json",
                  schema = @Schema(implementation = ErrorResponse.class))
            })
      })
  @RequestMapping(
      method = RequestMethod.POST,
      value = "/v1/table/{id}/delete",
      produces = {"application/json"},
      consumes = {"application/json"})
  default ResponseEntity<DeleteFromTableResponse> deleteFromTable(
      @Parameter(
              name = "id",
              description =
                  "`string identifier` of an object in a namespace, following the Lance Namespace spec. When the value is equal to the delimiter, it represents the root namespace. For example, `v1/namespace/./list` performs a `ListNamespace` on the root namespace. ",
              required = true,
              in = ParameterIn.PATH)
          @PathVariable("id")
          String id,
      @Parameter(name = "DeleteFromTableRequest", description = "Delete request", required = true)
          @Valid
          @RequestBody
          DeleteFromTableRequest deleteFromTableRequest) {
    getRequest()
        .ifPresent(
            request -> {
              for (MediaType mediaType : MediaType.parseMediaTypes(request.getHeader("Accept"))) {
                if (mediaType.isCompatibleWith(MediaType.valueOf("application/json"))) {
                  String exampleString = "{ \"version\" : 0 }";
                  ApiUtil.setExampleResponse(request, "application/json", exampleString);
                  break;
                }
                if (mediaType.isCompatibleWith(MediaType.valueOf("application/json"))) {
                  String exampleString =
                      "{ \"instance\" : \"/login/log/abc123\", \"detail\" : \"Authentication failed due to incorrect username or password\", \"type\" : \"/errors/incorrect-user-pass\", \"title\" : \"Incorrect username or password\", \"status\" : 404 }";
                  ApiUtil.setExampleResponse(request, "application/json", exampleString);
                  break;
                }
                if (mediaType.isCompatibleWith(MediaType.valueOf("application/json"))) {
                  String exampleString =
                      "{ \"instance\" : \"/login/log/abc123\", \"detail\" : \"Authentication failed due to incorrect username or password\", \"type\" : \"/errors/incorrect-user-pass\", \"title\" : \"Incorrect username or password\", \"status\" : 404 }";
                  ApiUtil.setExampleResponse(request, "application/json", exampleString);
                  break;
                }
                if (mediaType.isCompatibleWith(MediaType.valueOf("application/json"))) {
                  String exampleString =
                      "{ \"instance\" : \"/login/log/abc123\", \"detail\" : \"Authentication failed due to incorrect username or password\", \"type\" : \"/errors/incorrect-user-pass\", \"title\" : \"Incorrect username or password\", \"status\" : 404 }";
                  ApiUtil.setExampleResponse(request, "application/json", exampleString);
                  break;
                }
                if (mediaType.isCompatibleWith(MediaType.valueOf("application/json"))) {
                  String exampleString =
                      "{ \"instance\" : \"/login/log/abc123\", \"detail\" : \"Authentication failed due to incorrect username or password\", \"type\" : \"/errors/incorrect-user-pass\", \"title\" : \"Incorrect username or password\", \"status\" : 404 }";
                  ApiUtil.setExampleResponse(request, "application/json", exampleString);
                  break;
                }
                if (mediaType.isCompatibleWith(MediaType.valueOf("application/json"))) {
                  String exampleString =
                      "{ \"instance\" : \"/login/log/abc123\", \"detail\" : \"Authentication failed due to incorrect username or password\", \"type\" : \"/errors/incorrect-user-pass\", \"title\" : \"Incorrect username or password\", \"status\" : 404 }";
                  ApiUtil.setExampleResponse(request, "application/json", exampleString);
                  break;
                }
                if (mediaType.isCompatibleWith(MediaType.valueOf("application/json"))) {
                  String exampleString =
                      "{ \"instance\" : \"/login/log/abc123\", \"detail\" : \"Authentication failed due to incorrect username or password\", \"type\" : \"/errors/incorrect-user-pass\", \"title\" : \"Incorrect username or password\", \"status\" : 404 }";
                  ApiUtil.setExampleResponse(request, "application/json", exampleString);
                  break;
                }
              }
            });
    return new ResponseEntity<>(HttpStatus.NOT_IMPLEMENTED);
  }

  /**
   * POST /v1/table/{id}/deregister : Deregister a table from its namespace Deregister a table from
   * its namespace. The table content remains available in the storage.
   *
   * @param id &#x60;string identifier&#x60; of an object in a namespace, following the Lance
   *     Namespace spec. When the value is equal to the delimiter, it represents the root namespace.
   *     For example, &#x60;v1/namespace/./list&#x60; performs a &#x60;ListNamespace&#x60; on the
   *     root namespace. (required)
   * @param deregisterTableRequest (required)
   * @param delimiter An optional delimiter of the &#x60;string identifier&#x60;, following the
   *     Lance Namespace spec. When not specified, the &#x60;.&#x60; delimiter must be used.
   *     (optional)
   * @return Response of DeregisterTable (status code 200) or Indicates a bad request error. It
   *     could be caused by an unexpected request body format or other forms of request validation
   *     failure, such as invalid json. Usually serves application/json content, although in some
   *     cases simple text/plain content might be returned by the server&#39;s middleware. (status
   *     code 400) or Unauthorized. The request lacks valid authentication credentials for the
   *     operation. (status code 401) or Forbidden. Authenticated user does not have the necessary
   *     permissions. (status code 403) or A server-side problem that means can not find the
   *     specified resource. (status code 404) or The service is not ready to handle the request.
   *     The client should wait and retry. The service may additionally send a Retry-After header to
   *     indicate when to retry. (status code 503) or A server-side problem that might not be
   *     addressable from the client side. Used for server 5xx errors without more specific
   *     documentation in individual routes. (status code 5XX)
   */
  @Operation(
      operationId = "deregisterTable",
      summary = "Deregister a table from its namespace",
      description =
          "Deregister a table from its namespace. The table content remains available in the storage. ",
      tags = {"Table"},
      responses = {
        @ApiResponse(
            responseCode = "200",
            description = "Response of DeregisterTable",
            content = {
              @Content(
                  mediaType = "application/json",
                  schema = @Schema(implementation = DeregisterTableResponse.class))
            }),
        @ApiResponse(
            responseCode = "400",
            description =
                "Indicates a bad request error. It could be caused by an unexpected request body format or other forms of request validation failure, such as invalid json. Usually serves application/json content, although in some cases simple text/plain content might be returned by the server's middleware.",
            content = {
              @Content(
                  mediaType = "application/json",
                  schema = @Schema(implementation = ErrorResponse.class))
            }),
        @ApiResponse(
            responseCode = "401",
            description =
                "Unauthorized. The request lacks valid authentication credentials for the operation.",
            content = {
              @Content(
                  mediaType = "application/json",
                  schema = @Schema(implementation = ErrorResponse.class))
            }),
        @ApiResponse(
            responseCode = "403",
            description = "Forbidden. Authenticated user does not have the necessary permissions.",
            content = {
              @Content(
                  mediaType = "application/json",
                  schema = @Schema(implementation = ErrorResponse.class))
            }),
        @ApiResponse(
            responseCode = "404",
            description = "A server-side problem that means can not find the specified resource.",
            content = {
              @Content(
                  mediaType = "application/json",
                  schema = @Schema(implementation = ErrorResponse.class))
            }),
        @ApiResponse(
            responseCode = "503",
            description =
                "The service is not ready to handle the request. The client should wait and retry. The service may additionally send a Retry-After header to indicate when to retry.",
            content = {
              @Content(
                  mediaType = "application/json",
                  schema = @Schema(implementation = ErrorResponse.class))
            }),
        @ApiResponse(
            responseCode = "5XX",
            description =
                "A server-side problem that might not be addressable from the client side. Used for server 5xx errors without more specific documentation in individual routes.",
            content = {
              @Content(
                  mediaType = "application/json",
                  schema = @Schema(implementation = ErrorResponse.class))
            })
      })
  @RequestMapping(
      method = RequestMethod.POST,
      value = "/v1/table/{id}/deregister",
      produces = {"application/json"},
      consumes = {"application/json"})
  default ResponseEntity<DeregisterTableResponse> deregisterTable(
      @Parameter(
              name = "id",
              description =
                  "`string identifier` of an object in a namespace, following the Lance Namespace spec. When the value is equal to the delimiter, it represents the root namespace. For example, `v1/namespace/./list` performs a `ListNamespace` on the root namespace. ",
              required = true,
              in = ParameterIn.PATH)
          @PathVariable("id")
          String id,
      @Parameter(name = "DeregisterTableRequest", description = "", required = true)
          @Valid
          @RequestBody
          DeregisterTableRequest deregisterTableRequest,
      @Parameter(
              name = "delimiter",
              description =
                  "An optional delimiter of the `string identifier`, following the Lance Namespace spec. When not specified, the `.` delimiter must be used. ",
              in = ParameterIn.QUERY)
          @Valid
          @RequestParam(value = "delimiter", required = false)
          Optional<String> delimiter) {
    getRequest()
        .ifPresent(
            request -> {
              for (MediaType mediaType : MediaType.parseMediaTypes(request.getHeader("Accept"))) {
                if (mediaType.isCompatibleWith(MediaType.valueOf("application/json"))) {
                  String exampleString =
                      "{ \"name\" : \"name\", \"namespace\" : [ \"namespace\", \"namespace\" ], \"location\" : \"location\", \"properties\" : { \"key\" : \"properties\" } }";
                  ApiUtil.setExampleResponse(request, "application/json", exampleString);
                  break;
                }
                if (mediaType.isCompatibleWith(MediaType.valueOf("application/json"))) {
                  String exampleString =
                      "{ \"instance\" : \"/login/log/abc123\", \"detail\" : \"Authentication failed due to incorrect username or password\", \"type\" : \"/errors/incorrect-user-pass\", \"title\" : \"Incorrect username or password\", \"status\" : 404 }";
                  ApiUtil.setExampleResponse(request, "application/json", exampleString);
                  break;
                }
                if (mediaType.isCompatibleWith(MediaType.valueOf("application/json"))) {
                  String exampleString =
                      "{ \"instance\" : \"/login/log/abc123\", \"detail\" : \"Authentication failed due to incorrect username or password\", \"type\" : \"/errors/incorrect-user-pass\", \"title\" : \"Incorrect username or password\", \"status\" : 404 }";
                  ApiUtil.setExampleResponse(request, "application/json", exampleString);
                  break;
                }
                if (mediaType.isCompatibleWith(MediaType.valueOf("application/json"))) {
                  String exampleString =
                      "{ \"instance\" : \"/login/log/abc123\", \"detail\" : \"Authentication failed due to incorrect username or password\", \"type\" : \"/errors/incorrect-user-pass\", \"title\" : \"Incorrect username or password\", \"status\" : 404 }";
                  ApiUtil.setExampleResponse(request, "application/json", exampleString);
                  break;
                }
                if (mediaType.isCompatibleWith(MediaType.valueOf("application/json"))) {
                  String exampleString =
                      "{ \"instance\" : \"/login/log/abc123\", \"detail\" : \"Authentication failed due to incorrect username or password\", \"type\" : \"/errors/incorrect-user-pass\", \"title\" : \"Incorrect username or password\", \"status\" : 404 }";
                  ApiUtil.setExampleResponse(request, "application/json", exampleString);
                  break;
                }
                if (mediaType.isCompatibleWith(MediaType.valueOf("application/json"))) {
                  String exampleString =
                      "{ \"instance\" : \"/login/log/abc123\", \"detail\" : \"Authentication failed due to incorrect username or password\", \"type\" : \"/errors/incorrect-user-pass\", \"title\" : \"Incorrect username or password\", \"status\" : 404 }";
                  ApiUtil.setExampleResponse(request, "application/json", exampleString);
                  break;
                }
                if (mediaType.isCompatibleWith(MediaType.valueOf("application/json"))) {
                  String exampleString =
                      "{ \"instance\" : \"/login/log/abc123\", \"detail\" : \"Authentication failed due to incorrect username or password\", \"type\" : \"/errors/incorrect-user-pass\", \"title\" : \"Incorrect username or password\", \"status\" : 404 }";
                  ApiUtil.setExampleResponse(request, "application/json", exampleString);
                  break;
                }
              }
            });
    return new ResponseEntity<>(HttpStatus.NOT_IMPLEMENTED);
  }

  /**
   * POST /v1/table/{id}/describe : Describe a table from the namespace Get a table&#39;s detailed
   * information under a specified namespace. Supports both lance-namespace format (with namespace
   * in body) and LanceDB format (with database in headers).
   *
   * @param id &#x60;string identifier&#x60; of an object in a namespace, following the Lance
   *     Namespace spec. When the value is equal to the delimiter, it represents the root namespace.
   *     For example, &#x60;v1/namespace/./list&#x60; performs a &#x60;ListNamespace&#x60; on the
   *     root namespace. (required)
   * @param describeTableRequest (required)
   * @param delimiter An optional delimiter of the &#x60;string identifier&#x60;, following the
   *     Lance Namespace spec. When not specified, the &#x60;.&#x60; delimiter must be used.
   *     (optional)
   * @return Table properties result when loading a table (status code 200) or Indicates a bad
   *     request error. It could be caused by an unexpected request body format or other forms of
   *     request validation failure, such as invalid json. Usually serves application/json content,
   *     although in some cases simple text/plain content might be returned by the server&#39;s
   *     middleware. (status code 400) or Unauthorized. The request lacks valid authentication
   *     credentials for the operation. (status code 401) or Forbidden. Authenticated user does not
   *     have the necessary permissions. (status code 403) or A server-side problem that means can
   *     not find the specified resource. (status code 404) or The service is not ready to handle
   *     the request. The client should wait and retry. The service may additionally send a
   *     Retry-After header to indicate when to retry. (status code 503) or A server-side problem
   *     that might not be addressable from the client side. Used for server 5xx errors without more
   *     specific documentation in individual routes. (status code 5XX)
   */
  @Operation(
      operationId = "describeTable",
      summary = "Describe a table from the namespace",
      description =
          "Get a table's detailed information under a specified namespace. Supports both lance-namespace format (with namespace in body) and LanceDB format (with database in headers). ",
      tags = {"Table"},
      responses = {
        @ApiResponse(
            responseCode = "200",
            description = "Table properties result when loading a table",
            content = {
              @Content(
                  mediaType = "application/json",
                  schema = @Schema(implementation = DescribeTableResponse.class))
            }),
        @ApiResponse(
            responseCode = "400",
            description =
                "Indicates a bad request error. It could be caused by an unexpected request body format or other forms of request validation failure, such as invalid json. Usually serves application/json content, although in some cases simple text/plain content might be returned by the server's middleware.",
            content = {
              @Content(
                  mediaType = "application/json",
                  schema = @Schema(implementation = ErrorResponse.class))
            }),
        @ApiResponse(
            responseCode = "401",
            description =
                "Unauthorized. The request lacks valid authentication credentials for the operation.",
            content = {
              @Content(
                  mediaType = "application/json",
                  schema = @Schema(implementation = ErrorResponse.class))
            }),
        @ApiResponse(
            responseCode = "403",
            description = "Forbidden. Authenticated user does not have the necessary permissions.",
            content = {
              @Content(
                  mediaType = "application/json",
                  schema = @Schema(implementation = ErrorResponse.class))
            }),
        @ApiResponse(
            responseCode = "404",
            description = "A server-side problem that means can not find the specified resource.",
            content = {
              @Content(
                  mediaType = "application/json",
                  schema = @Schema(implementation = ErrorResponse.class))
            }),
        @ApiResponse(
            responseCode = "503",
            description =
                "The service is not ready to handle the request. The client should wait and retry. The service may additionally send a Retry-After header to indicate when to retry.",
            content = {
              @Content(
                  mediaType = "application/json",
                  schema = @Schema(implementation = ErrorResponse.class))
            }),
        @ApiResponse(
            responseCode = "5XX",
            description =
                "A server-side problem that might not be addressable from the client side. Used for server 5xx errors without more specific documentation in individual routes.",
            content = {
              @Content(
                  mediaType = "application/json",
                  schema = @Schema(implementation = ErrorResponse.class))
            })
      })
  @RequestMapping(
      method = RequestMethod.POST,
      value = "/v1/table/{id}/describe",
      produces = {"application/json"},
      consumes = {"application/json"})
  default ResponseEntity<DescribeTableResponse> describeTable(
      @Parameter(
              name = "id",
              description =
                  "`string identifier` of an object in a namespace, following the Lance Namespace spec. When the value is equal to the delimiter, it represents the root namespace. For example, `v1/namespace/./list` performs a `ListNamespace` on the root namespace. ",
              required = true,
              in = ParameterIn.PATH)
          @PathVariable("id")
          String id,
      @Parameter(name = "DescribeTableRequest", description = "", required = true)
          @Valid
          @RequestBody
          DescribeTableRequest describeTableRequest,
      @Parameter(
              name = "delimiter",
              description =
                  "An optional delimiter of the `string identifier`, following the Lance Namespace spec. When not specified, the `.` delimiter must be used. ",
              in = ParameterIn.QUERY)
          @Valid
          @RequestParam(value = "delimiter", required = false)
          Optional<String> delimiter) {
    getRequest()
        .ifPresent(
            request -> {
              for (MediaType mediaType : MediaType.parseMediaTypes(request.getHeader("Accept"))) {
                if (mediaType.isCompatibleWith(MediaType.valueOf("application/json"))) {
                  String exampleString =
                      "{ \"schema\" : { \"metadata\" : { \"key\" : \"metadata\" }, \"fields\" : [ { \"metadata\" : { \"key\" : \"metadata\" }, \"nullable\" : true, \"name\" : \"name\", \"type\" : { \"length\" : 0, \"fields\" : \"{}\", \"type\" : \"type\" } }, { \"metadata\" : { \"key\" : \"metadata\" }, \"nullable\" : true, \"name\" : \"name\", \"type\" : { \"length\" : 0, \"fields\" : \"{}\", \"type\" : \"type\" } } ] }, \"stats\" : { \"num_deleted_rows\" : 0, \"num_fragments\" : 0 }, \"table_uri\" : \"table_uri\", \"name\" : \"name\", \"namespace\" : [ \"namespace\", \"namespace\" ], \"location\" : \"location\", \"version\" : 0, \"properties\" : { \"key\" : \"properties\" }, \"table\" : \"table\" }";
                  ApiUtil.setExampleResponse(request, "application/json", exampleString);
                  break;
                }
                if (mediaType.isCompatibleWith(MediaType.valueOf("application/json"))) {
                  String exampleString =
                      "{ \"instance\" : \"/login/log/abc123\", \"detail\" : \"Authentication failed due to incorrect username or password\", \"type\" : \"/errors/incorrect-user-pass\", \"title\" : \"Incorrect username or password\", \"status\" : 404 }";
                  ApiUtil.setExampleResponse(request, "application/json", exampleString);
                  break;
                }
                if (mediaType.isCompatibleWith(MediaType.valueOf("application/json"))) {
                  String exampleString =
                      "{ \"instance\" : \"/login/log/abc123\", \"detail\" : \"Authentication failed due to incorrect username or password\", \"type\" : \"/errors/incorrect-user-pass\", \"title\" : \"Incorrect username or password\", \"status\" : 404 }";
                  ApiUtil.setExampleResponse(request, "application/json", exampleString);
                  break;
                }
                if (mediaType.isCompatibleWith(MediaType.valueOf("application/json"))) {
                  String exampleString =
                      "{ \"instance\" : \"/login/log/abc123\", \"detail\" : \"Authentication failed due to incorrect username or password\", \"type\" : \"/errors/incorrect-user-pass\", \"title\" : \"Incorrect username or password\", \"status\" : 404 }";
                  ApiUtil.setExampleResponse(request, "application/json", exampleString);
                  break;
                }
                if (mediaType.isCompatibleWith(MediaType.valueOf("application/json"))) {
                  String exampleString =
                      "{ \"instance\" : \"/login/log/abc123\", \"detail\" : \"Authentication failed due to incorrect username or password\", \"type\" : \"/errors/incorrect-user-pass\", \"title\" : \"Incorrect username or password\", \"status\" : 404 }";
                  ApiUtil.setExampleResponse(request, "application/json", exampleString);
                  break;
                }
                if (mediaType.isCompatibleWith(MediaType.valueOf("application/json"))) {
                  String exampleString =
                      "{ \"instance\" : \"/login/log/abc123\", \"detail\" : \"Authentication failed due to incorrect username or password\", \"type\" : \"/errors/incorrect-user-pass\", \"title\" : \"Incorrect username or password\", \"status\" : 404 }";
                  ApiUtil.setExampleResponse(request, "application/json", exampleString);
                  break;
                }
                if (mediaType.isCompatibleWith(MediaType.valueOf("application/json"))) {
                  String exampleString =
                      "{ \"instance\" : \"/login/log/abc123\", \"detail\" : \"Authentication failed due to incorrect username or password\", \"type\" : \"/errors/incorrect-user-pass\", \"title\" : \"Incorrect username or password\", \"status\" : 404 }";
                  ApiUtil.setExampleResponse(request, "application/json", exampleString);
                  break;
                }
              }
            });
    return new ResponseEntity<>(HttpStatus.NOT_IMPLEMENTED);
  }

  /**
   * POST /v1/table/{id}/drop : Drop a table from its namespace Drop a table from its namespace and
   * delete its data. If the table and its data can be immediately deleted, return information of
   * the deleted table. Otherwise, return a transaction ID that client can use to track deletion
   * progress.
   *
   * @param id &#x60;string identifier&#x60; of an object in a namespace, following the Lance
   *     Namespace spec. When the value is equal to the delimiter, it represents the root namespace.
   *     For example, &#x60;v1/namespace/./list&#x60; performs a &#x60;ListNamespace&#x60; on the
   *     root namespace. (required)
   * @param dropTableRequest (required)
   * @param delimiter An optional delimiter of the &#x60;string identifier&#x60;, following the
   *     Lance Namespace spec. When not specified, the &#x60;.&#x60; delimiter must be used.
   *     (optional)
   * @return Response of DropTable (status code 200) or Indicates a bad request error. It could be
   *     caused by an unexpected request body format or other forms of request validation failure,
   *     such as invalid json. Usually serves application/json content, although in some cases
   *     simple text/plain content might be returned by the server&#39;s middleware. (status code
   *     400) or Unauthorized. The request lacks valid authentication credentials for the operation.
   *     (status code 401) or Forbidden. Authenticated user does not have the necessary permissions.
   *     (status code 403) or A server-side problem that means can not find the specified resource.
   *     (status code 404) or The service is not ready to handle the request. The client should wait
   *     and retry. The service may additionally send a Retry-After header to indicate when to
   *     retry. (status code 503) or A server-side problem that might not be addressable from the
   *     client side. Used for server 5xx errors without more specific documentation in individual
   *     routes. (status code 5XX)
   */
  @Operation(
      operationId = "dropTable",
      summary = "Drop a table from its namespace",
      description =
          "Drop a table from its namespace and delete its data. If the table and its data can be immediately deleted, return information of the deleted table. Otherwise, return a transaction ID that client can use to track deletion progress. ",
      tags = {"Table"},
      responses = {
        @ApiResponse(
            responseCode = "200",
            description = "Response of DropTable",
            content = {
              @Content(
                  mediaType = "application/json",
                  schema = @Schema(implementation = DropTableResponse.class))
            }),
        @ApiResponse(
            responseCode = "400",
            description =
                "Indicates a bad request error. It could be caused by an unexpected request body format or other forms of request validation failure, such as invalid json. Usually serves application/json content, although in some cases simple text/plain content might be returned by the server's middleware.",
            content = {
              @Content(
                  mediaType = "application/json",
                  schema = @Schema(implementation = ErrorResponse.class))
            }),
        @ApiResponse(
            responseCode = "401",
            description =
                "Unauthorized. The request lacks valid authentication credentials for the operation.",
            content = {
              @Content(
                  mediaType = "application/json",
                  schema = @Schema(implementation = ErrorResponse.class))
            }),
        @ApiResponse(
            responseCode = "403",
            description = "Forbidden. Authenticated user does not have the necessary permissions.",
            content = {
              @Content(
                  mediaType = "application/json",
                  schema = @Schema(implementation = ErrorResponse.class))
            }),
        @ApiResponse(
            responseCode = "404",
            description = "A server-side problem that means can not find the specified resource.",
            content = {
              @Content(
                  mediaType = "application/json",
                  schema = @Schema(implementation = ErrorResponse.class))
            }),
        @ApiResponse(
            responseCode = "503",
            description =
                "The service is not ready to handle the request. The client should wait and retry. The service may additionally send a Retry-After header to indicate when to retry.",
            content = {
              @Content(
                  mediaType = "application/json",
                  schema = @Schema(implementation = ErrorResponse.class))
            }),
        @ApiResponse(
            responseCode = "5XX",
            description =
                "A server-side problem that might not be addressable from the client side. Used for server 5xx errors without more specific documentation in individual routes.",
            content = {
              @Content(
                  mediaType = "application/json",
                  schema = @Schema(implementation = ErrorResponse.class))
            })
      })
  @RequestMapping(
      method = RequestMethod.POST,
      value = "/v1/table/{id}/drop",
      produces = {"application/json"},
      consumes = {"application/json"})
  default ResponseEntity<DropTableResponse> dropTable(
      @Parameter(
              name = "id",
              description =
                  "`string identifier` of an object in a namespace, following the Lance Namespace spec. When the value is equal to the delimiter, it represents the root namespace. For example, `v1/namespace/./list` performs a `ListNamespace` on the root namespace. ",
              required = true,
              in = ParameterIn.PATH)
          @PathVariable("id")
          String id,
      @Parameter(name = "DropTableRequest", description = "", required = true) @Valid @RequestBody
          DropTableRequest dropTableRequest,
      @Parameter(
              name = "delimiter",
              description =
                  "An optional delimiter of the `string identifier`, following the Lance Namespace spec. When not specified, the `.` delimiter must be used. ",
              in = ParameterIn.QUERY)
          @Valid
          @RequestParam(value = "delimiter", required = false)
          Optional<String> delimiter) {
    getRequest()
        .ifPresent(
            request -> {
              for (MediaType mediaType : MediaType.parseMediaTypes(request.getHeader("Accept"))) {
                if (mediaType.isCompatibleWith(MediaType.valueOf("application/json"))) {
                  String exampleString =
                      "{ \"name\" : \"name\", \"namespace\" : [ \"namespace\", \"namespace\" ], \"location\" : \"location\", \"properties\" : { \"key\" : \"properties\" }, \"transactionId\" : \"transactionId\" }";
                  ApiUtil.setExampleResponse(request, "application/json", exampleString);
                  break;
                }
                if (mediaType.isCompatibleWith(MediaType.valueOf("application/json"))) {
                  String exampleString =
                      "{ \"instance\" : \"/login/log/abc123\", \"detail\" : \"Authentication failed due to incorrect username or password\", \"type\" : \"/errors/incorrect-user-pass\", \"title\" : \"Incorrect username or password\", \"status\" : 404 }";
                  ApiUtil.setExampleResponse(request, "application/json", exampleString);
                  break;
                }
                if (mediaType.isCompatibleWith(MediaType.valueOf("application/json"))) {
                  String exampleString =
                      "{ \"instance\" : \"/login/log/abc123\", \"detail\" : \"Authentication failed due to incorrect username or password\", \"type\" : \"/errors/incorrect-user-pass\", \"title\" : \"Incorrect username or password\", \"status\" : 404 }";
                  ApiUtil.setExampleResponse(request, "application/json", exampleString);
                  break;
                }
                if (mediaType.isCompatibleWith(MediaType.valueOf("application/json"))) {
                  String exampleString =
                      "{ \"instance\" : \"/login/log/abc123\", \"detail\" : \"Authentication failed due to incorrect username or password\", \"type\" : \"/errors/incorrect-user-pass\", \"title\" : \"Incorrect username or password\", \"status\" : 404 }";
                  ApiUtil.setExampleResponse(request, "application/json", exampleString);
                  break;
                }
                if (mediaType.isCompatibleWith(MediaType.valueOf("application/json"))) {
                  String exampleString =
                      "{ \"instance\" : \"/login/log/abc123\", \"detail\" : \"Authentication failed due to incorrect username or password\", \"type\" : \"/errors/incorrect-user-pass\", \"title\" : \"Incorrect username or password\", \"status\" : 404 }";
                  ApiUtil.setExampleResponse(request, "application/json", exampleString);
                  break;
                }
                if (mediaType.isCompatibleWith(MediaType.valueOf("application/json"))) {
                  String exampleString =
                      "{ \"instance\" : \"/login/log/abc123\", \"detail\" : \"Authentication failed due to incorrect username or password\", \"type\" : \"/errors/incorrect-user-pass\", \"title\" : \"Incorrect username or password\", \"status\" : 404 }";
                  ApiUtil.setExampleResponse(request, "application/json", exampleString);
                  break;
                }
                if (mediaType.isCompatibleWith(MediaType.valueOf("application/json"))) {
                  String exampleString =
                      "{ \"instance\" : \"/login/log/abc123\", \"detail\" : \"Authentication failed due to incorrect username or password\", \"type\" : \"/errors/incorrect-user-pass\", \"title\" : \"Incorrect username or password\", \"status\" : 404 }";
                  ApiUtil.setExampleResponse(request, "application/json", exampleString);
                  break;
                }
              }
            });
    return new ResponseEntity<>(HttpStatus.NOT_IMPLEMENTED);
  }

  /**
   * POST /v1/table/{id}/index/{index_name}/stats : Get index statistics Get statistics for a
   * specific index on a table. Returns information about the index type, distance type (for vector
   * indices), and row counts.
   *
   * @param id &#x60;string identifier&#x60; of an object in a namespace, following the Lance
   *     Namespace spec. When the value is equal to the delimiter, it represents the root namespace.
   *     For example, &#x60;v1/namespace/./list&#x60; performs a &#x60;ListNamespace&#x60; on the
   *     root namespace. (required)
   * @param indexName Name of the index to get stats for (required)
   * @param indexStatsRequest Index stats request (required)
   * @return Index statistics (status code 200) or Indicates a bad request error. It could be caused
   *     by an unexpected request body format or other forms of request validation failure, such as
   *     invalid json. Usually serves application/json content, although in some cases simple
   *     text/plain content might be returned by the server&#39;s middleware. (status code 400) or
   *     Unauthorized. The request lacks valid authentication credentials for the operation. (status
   *     code 401) or Forbidden. Authenticated user does not have the necessary permissions. (status
   *     code 403) or A server-side problem that means can not find the specified resource. (status
   *     code 404) or The service is not ready to handle the request. The client should wait and
   *     retry. The service may additionally send a Retry-After header to indicate when to retry.
   *     (status code 503) or A server-side problem that might not be addressable from the client
   *     side. Used for server 5xx errors without more specific documentation in individual routes.
   *     (status code 5XX)
   */
  @Operation(
      operationId = "getIndexStats",
      summary = "Get index statistics",
      description =
          "Get statistics for a specific index on a table. Returns information about the index type, distance type (for vector indices), and row counts. ",
      tags = {"Table"},
      responses = {
        @ApiResponse(
            responseCode = "200",
            description = "Index statistics",
            content = {
              @Content(
                  mediaType = "application/json",
                  schema = @Schema(implementation = IndexStatsResponse.class))
            }),
        @ApiResponse(
            responseCode = "400",
            description =
                "Indicates a bad request error. It could be caused by an unexpected request body format or other forms of request validation failure, such as invalid json. Usually serves application/json content, although in some cases simple text/plain content might be returned by the server's middleware.",
            content = {
              @Content(
                  mediaType = "application/json",
                  schema = @Schema(implementation = ErrorResponse.class))
            }),
        @ApiResponse(
            responseCode = "401",
            description =
                "Unauthorized. The request lacks valid authentication credentials for the operation.",
            content = {
              @Content(
                  mediaType = "application/json",
                  schema = @Schema(implementation = ErrorResponse.class))
            }),
        @ApiResponse(
            responseCode = "403",
            description = "Forbidden. Authenticated user does not have the necessary permissions.",
            content = {
              @Content(
                  mediaType = "application/json",
                  schema = @Schema(implementation = ErrorResponse.class))
            }),
        @ApiResponse(
            responseCode = "404",
            description = "A server-side problem that means can not find the specified resource.",
            content = {
              @Content(
                  mediaType = "application/json",
                  schema = @Schema(implementation = ErrorResponse.class))
            }),
        @ApiResponse(
            responseCode = "503",
            description =
                "The service is not ready to handle the request. The client should wait and retry. The service may additionally send a Retry-After header to indicate when to retry.",
            content = {
              @Content(
                  mediaType = "application/json",
                  schema = @Schema(implementation = ErrorResponse.class))
            }),
        @ApiResponse(
            responseCode = "5XX",
            description =
                "A server-side problem that might not be addressable from the client side. Used for server 5xx errors without more specific documentation in individual routes.",
            content = {
              @Content(
                  mediaType = "application/json",
                  schema = @Schema(implementation = ErrorResponse.class))
            })
      })
  @RequestMapping(
      method = RequestMethod.POST,
      value = "/v1/table/{id}/index/{index_name}/stats",
      produces = {"application/json"},
      consumes = {"application/json"})
  default ResponseEntity<IndexStatsResponse> getIndexStats(
      @Parameter(
              name = "id",
              description =
                  "`string identifier` of an object in a namespace, following the Lance Namespace spec. When the value is equal to the delimiter, it represents the root namespace. For example, `v1/namespace/./list` performs a `ListNamespace` on the root namespace. ",
              required = true,
              in = ParameterIn.PATH)
          @PathVariable("id")
          String id,
      @Parameter(
              name = "index_name",
              description = "Name of the index to get stats for",
              required = true,
              in = ParameterIn.PATH)
          @PathVariable("index_name")
          String indexName,
      @Parameter(name = "IndexStatsRequest", description = "Index stats request", required = true)
          @Valid
          @RequestBody
          IndexStatsRequest indexStatsRequest) {
    getRequest()
        .ifPresent(
            request -> {
              for (MediaType mediaType : MediaType.parseMediaTypes(request.getHeader("Accept"))) {
                if (mediaType.isCompatibleWith(MediaType.valueOf("application/json"))) {
                  String exampleString =
                      "{ \"distance_type\" : \"distance_type\", \"num_unindexed_rows\" : 0, \"num_indexed_rows\" : 0, \"index_type\" : \"index_type\" }";
                  ApiUtil.setExampleResponse(request, "application/json", exampleString);
                  break;
                }
                if (mediaType.isCompatibleWith(MediaType.valueOf("application/json"))) {
                  String exampleString =
                      "{ \"instance\" : \"/login/log/abc123\", \"detail\" : \"Authentication failed due to incorrect username or password\", \"type\" : \"/errors/incorrect-user-pass\", \"title\" : \"Incorrect username or password\", \"status\" : 404 }";
                  ApiUtil.setExampleResponse(request, "application/json", exampleString);
                  break;
                }
                if (mediaType.isCompatibleWith(MediaType.valueOf("application/json"))) {
                  String exampleString =
                      "{ \"instance\" : \"/login/log/abc123\", \"detail\" : \"Authentication failed due to incorrect username or password\", \"type\" : \"/errors/incorrect-user-pass\", \"title\" : \"Incorrect username or password\", \"status\" : 404 }";
                  ApiUtil.setExampleResponse(request, "application/json", exampleString);
                  break;
                }
                if (mediaType.isCompatibleWith(MediaType.valueOf("application/json"))) {
                  String exampleString =
                      "{ \"instance\" : \"/login/log/abc123\", \"detail\" : \"Authentication failed due to incorrect username or password\", \"type\" : \"/errors/incorrect-user-pass\", \"title\" : \"Incorrect username or password\", \"status\" : 404 }";
                  ApiUtil.setExampleResponse(request, "application/json", exampleString);
                  break;
                }
                if (mediaType.isCompatibleWith(MediaType.valueOf("application/json"))) {
                  String exampleString =
                      "{ \"instance\" : \"/login/log/abc123\", \"detail\" : \"Authentication failed due to incorrect username or password\", \"type\" : \"/errors/incorrect-user-pass\", \"title\" : \"Incorrect username or password\", \"status\" : 404 }";
                  ApiUtil.setExampleResponse(request, "application/json", exampleString);
                  break;
                }
                if (mediaType.isCompatibleWith(MediaType.valueOf("application/json"))) {
                  String exampleString =
                      "{ \"instance\" : \"/login/log/abc123\", \"detail\" : \"Authentication failed due to incorrect username or password\", \"type\" : \"/errors/incorrect-user-pass\", \"title\" : \"Incorrect username or password\", \"status\" : 404 }";
                  ApiUtil.setExampleResponse(request, "application/json", exampleString);
                  break;
                }
                if (mediaType.isCompatibleWith(MediaType.valueOf("application/json"))) {
                  String exampleString =
                      "{ \"instance\" : \"/login/log/abc123\", \"detail\" : \"Authentication failed due to incorrect username or password\", \"type\" : \"/errors/incorrect-user-pass\", \"title\" : \"Incorrect username or password\", \"status\" : 404 }";
                  ApiUtil.setExampleResponse(request, "application/json", exampleString);
                  break;
                }
              }
            });
    return new ResponseEntity<>(HttpStatus.NOT_IMPLEMENTED);
  }

  /**
   * POST /v1/table/{id}/insert : Insert records into a table Insert new records into an existing
   * table using Arrow IPC format. Supports both lance-namespace format (with namespace in body) and
   * LanceDB format (with database in headers).
   *
   * @param id &#x60;string identifier&#x60; of an object in a namespace, following the Lance
   *     Namespace spec. When the value is equal to the delimiter, it represents the root namespace.
   *     For example, &#x60;v1/namespace/./list&#x60; performs a &#x60;ListNamespace&#x60; on the
   *     root namespace. (required)
   * @param body Arrow IPC data (required)
   * @param mode Insert mode: \&quot;append\&quot; (default) or \&quot;overwrite\&quot; (optional,
   *     default to append)
   * @return Result of inserting records into a table (status code 200) or Indicates a bad request
   *     error. It could be caused by an unexpected request body format or other forms of request
   *     validation failure, such as invalid json. Usually serves application/json content, although
   *     in some cases simple text/plain content might be returned by the server&#39;s middleware.
   *     (status code 400) or Unauthorized. The request lacks valid authentication credentials for
   *     the operation. (status code 401) or Forbidden. Authenticated user does not have the
   *     necessary permissions. (status code 403) or A server-side problem that means can not find
   *     the specified resource. (status code 404) or The service is not ready to handle the
   *     request. The client should wait and retry. The service may additionally send a Retry-After
   *     header to indicate when to retry. (status code 503) or A server-side problem that might not
   *     be addressable from the client side. Used for server 5xx errors without more specific
   *     documentation in individual routes. (status code 5XX)
   */
  @Operation(
      operationId = "insertTable",
      summary = "Insert records into a table",
      description =
          "Insert new records into an existing table using Arrow IPC format. Supports both lance-namespace format (with namespace in body) and LanceDB format (with database in headers). ",
      tags = {"Table"},
      responses = {
        @ApiResponse(
            responseCode = "200",
            description = "Result of inserting records into a table",
            content = {
              @Content(
                  mediaType = "application/json",
                  schema = @Schema(implementation = InsertTableResponse.class))
            }),
        @ApiResponse(
            responseCode = "400",
            description =
                "Indicates a bad request error. It could be caused by an unexpected request body format or other forms of request validation failure, such as invalid json. Usually serves application/json content, although in some cases simple text/plain content might be returned by the server's middleware.",
            content = {
              @Content(
                  mediaType = "application/json",
                  schema = @Schema(implementation = ErrorResponse.class))
            }),
        @ApiResponse(
            responseCode = "401",
            description =
                "Unauthorized. The request lacks valid authentication credentials for the operation.",
            content = {
              @Content(
                  mediaType = "application/json",
                  schema = @Schema(implementation = ErrorResponse.class))
            }),
        @ApiResponse(
            responseCode = "403",
            description = "Forbidden. Authenticated user does not have the necessary permissions.",
            content = {
              @Content(
                  mediaType = "application/json",
                  schema = @Schema(implementation = ErrorResponse.class))
            }),
        @ApiResponse(
            responseCode = "404",
            description = "A server-side problem that means can not find the specified resource.",
            content = {
              @Content(
                  mediaType = "application/json",
                  schema = @Schema(implementation = ErrorResponse.class))
            }),
        @ApiResponse(
            responseCode = "503",
            description =
                "The service is not ready to handle the request. The client should wait and retry. The service may additionally send a Retry-After header to indicate when to retry.",
            content = {
              @Content(
                  mediaType = "application/json",
                  schema = @Schema(implementation = ErrorResponse.class))
            }),
        @ApiResponse(
            responseCode = "5XX",
            description =
                "A server-side problem that might not be addressable from the client side. Used for server 5xx errors without more specific documentation in individual routes.",
            content = {
              @Content(
                  mediaType = "application/json",
                  schema = @Schema(implementation = ErrorResponse.class))
            })
      })
  @RequestMapping(
      method = RequestMethod.POST,
      value = "/v1/table/{id}/insert",
      produces = {"application/json"},
      consumes = {"application/x-arrow-ipc"})
  default ResponseEntity<InsertTableResponse> insertTable(
      @Parameter(
              name = "id",
              description =
                  "`string identifier` of an object in a namespace, following the Lance Namespace spec. When the value is equal to the delimiter, it represents the root namespace. For example, `v1/namespace/./list` performs a `ListNamespace` on the root namespace. ",
              required = true,
              in = ParameterIn.PATH)
          @PathVariable("id")
          String id,
      @Parameter(name = "body", description = "Arrow IPC data", required = true) @Valid @RequestBody
          org.springframework.core.io.Resource body,
      @Parameter(
              name = "mode",
              description = "Insert mode: \"append\" (default) or \"overwrite\"",
              in = ParameterIn.QUERY)
          @Valid
          @RequestParam(value = "mode", required = false, defaultValue = "append")
          Optional<String> mode) {
    getRequest()
        .ifPresent(
            request -> {
              for (MediaType mediaType : MediaType.parseMediaTypes(request.getHeader("Accept"))) {
                if (mediaType.isCompatibleWith(MediaType.valueOf("application/json"))) {
                  String exampleString = "{ \"version\" : 0 }";
                  ApiUtil.setExampleResponse(request, "application/json", exampleString);
                  break;
                }
                if (mediaType.isCompatibleWith(MediaType.valueOf("application/json"))) {
                  String exampleString =
                      "{ \"instance\" : \"/login/log/abc123\", \"detail\" : \"Authentication failed due to incorrect username or password\", \"type\" : \"/errors/incorrect-user-pass\", \"title\" : \"Incorrect username or password\", \"status\" : 404 }";
                  ApiUtil.setExampleResponse(request, "application/json", exampleString);
                  break;
                }
                if (mediaType.isCompatibleWith(MediaType.valueOf("application/json"))) {
                  String exampleString =
                      "{ \"instance\" : \"/login/log/abc123\", \"detail\" : \"Authentication failed due to incorrect username or password\", \"type\" : \"/errors/incorrect-user-pass\", \"title\" : \"Incorrect username or password\", \"status\" : 404 }";
                  ApiUtil.setExampleResponse(request, "application/json", exampleString);
                  break;
                }
                if (mediaType.isCompatibleWith(MediaType.valueOf("application/json"))) {
                  String exampleString =
                      "{ \"instance\" : \"/login/log/abc123\", \"detail\" : \"Authentication failed due to incorrect username or password\", \"type\" : \"/errors/incorrect-user-pass\", \"title\" : \"Incorrect username or password\", \"status\" : 404 }";
                  ApiUtil.setExampleResponse(request, "application/json", exampleString);
                  break;
                }
                if (mediaType.isCompatibleWith(MediaType.valueOf("application/json"))) {
                  String exampleString =
                      "{ \"instance\" : \"/login/log/abc123\", \"detail\" : \"Authentication failed due to incorrect username or password\", \"type\" : \"/errors/incorrect-user-pass\", \"title\" : \"Incorrect username or password\", \"status\" : 404 }";
                  ApiUtil.setExampleResponse(request, "application/json", exampleString);
                  break;
                }
                if (mediaType.isCompatibleWith(MediaType.valueOf("application/json"))) {
                  String exampleString =
                      "{ \"instance\" : \"/login/log/abc123\", \"detail\" : \"Authentication failed due to incorrect username or password\", \"type\" : \"/errors/incorrect-user-pass\", \"title\" : \"Incorrect username or password\", \"status\" : 404 }";
                  ApiUtil.setExampleResponse(request, "application/json", exampleString);
                  break;
                }
                if (mediaType.isCompatibleWith(MediaType.valueOf("application/json"))) {
                  String exampleString =
                      "{ \"instance\" : \"/login/log/abc123\", \"detail\" : \"Authentication failed due to incorrect username or password\", \"type\" : \"/errors/incorrect-user-pass\", \"title\" : \"Incorrect username or password\", \"status\" : 404 }";
                  ApiUtil.setExampleResponse(request, "application/json", exampleString);
                  break;
                }
              }
            });
    return new ResponseEntity<>(HttpStatus.NOT_IMPLEMENTED);
  }

  /**
   * POST /v1/table/{id}/index/list : List indices on a table List all indices created on a table.
   * Returns information about each index including name, columns, status, and UUID.
   *
   * @param id &#x60;string identifier&#x60; of an object in a namespace, following the Lance
   *     Namespace spec. When the value is equal to the delimiter, it represents the root namespace.
   *     For example, &#x60;v1/namespace/./list&#x60; performs a &#x60;ListNamespace&#x60; on the
   *     root namespace. (required)
   * @param indexListRequest Index list request (required)
   * @return List of indices on the table (status code 200) or Indicates a bad request error. It
   *     could be caused by an unexpected request body format or other forms of request validation
   *     failure, such as invalid json. Usually serves application/json content, although in some
   *     cases simple text/plain content might be returned by the server&#39;s middleware. (status
   *     code 400) or Unauthorized. The request lacks valid authentication credentials for the
   *     operation. (status code 401) or Forbidden. Authenticated user does not have the necessary
   *     permissions. (status code 403) or A server-side problem that means can not find the
   *     specified resource. (status code 404) or The service is not ready to handle the request.
   *     The client should wait and retry. The service may additionally send a Retry-After header to
   *     indicate when to retry. (status code 503) or A server-side problem that might not be
   *     addressable from the client side. Used for server 5xx errors without more specific
   *     documentation in individual routes. (status code 5XX)
   */
  @Operation(
      operationId = "listIndices",
      summary = "List indices on a table",
      description =
          "List all indices created on a table. Returns information about each index including name, columns, status, and UUID. ",
      tags = {"Table"},
      responses = {
        @ApiResponse(
            responseCode = "200",
            description = "List of indices on the table",
            content = {
              @Content(
                  mediaType = "application/json",
                  schema = @Schema(implementation = IndexListResponse.class))
            }),
        @ApiResponse(
            responseCode = "400",
            description =
                "Indicates a bad request error. It could be caused by an unexpected request body format or other forms of request validation failure, such as invalid json. Usually serves application/json content, although in some cases simple text/plain content might be returned by the server's middleware.",
            content = {
              @Content(
                  mediaType = "application/json",
                  schema = @Schema(implementation = ErrorResponse.class))
            }),
        @ApiResponse(
            responseCode = "401",
            description =
                "Unauthorized. The request lacks valid authentication credentials for the operation.",
            content = {
              @Content(
                  mediaType = "application/json",
                  schema = @Schema(implementation = ErrorResponse.class))
            }),
        @ApiResponse(
            responseCode = "403",
            description = "Forbidden. Authenticated user does not have the necessary permissions.",
            content = {
              @Content(
                  mediaType = "application/json",
                  schema = @Schema(implementation = ErrorResponse.class))
            }),
        @ApiResponse(
            responseCode = "404",
            description = "A server-side problem that means can not find the specified resource.",
            content = {
              @Content(
                  mediaType = "application/json",
                  schema = @Schema(implementation = ErrorResponse.class))
            }),
        @ApiResponse(
            responseCode = "503",
            description =
                "The service is not ready to handle the request. The client should wait and retry. The service may additionally send a Retry-After header to indicate when to retry.",
            content = {
              @Content(
                  mediaType = "application/json",
                  schema = @Schema(implementation = ErrorResponse.class))
            }),
        @ApiResponse(
            responseCode = "5XX",
            description =
                "A server-side problem that might not be addressable from the client side. Used for server 5xx errors without more specific documentation in individual routes.",
            content = {
              @Content(
                  mediaType = "application/json",
                  schema = @Schema(implementation = ErrorResponse.class))
            })
      })
  @RequestMapping(
      method = RequestMethod.POST,
      value = "/v1/table/{id}/index/list",
      produces = {"application/json"},
      consumes = {"application/json"})
  default ResponseEntity<IndexListResponse> listIndices(
      @Parameter(
              name = "id",
              description =
                  "`string identifier` of an object in a namespace, following the Lance Namespace spec. When the value is equal to the delimiter, it represents the root namespace. For example, `v1/namespace/./list` performs a `ListNamespace` on the root namespace. ",
              required = true,
              in = ParameterIn.PATH)
          @PathVariable("id")
          String id,
      @Parameter(name = "IndexListRequest", description = "Index list request", required = true)
          @Valid
          @RequestBody
          IndexListRequest indexListRequest) {
    getRequest()
        .ifPresent(
            request -> {
              for (MediaType mediaType : MediaType.parseMediaTypes(request.getHeader("Accept"))) {
                if (mediaType.isCompatibleWith(MediaType.valueOf("application/json"))) {
                  String exampleString =
                      "{ \"indexes\" : [ { \"index_uuid\" : \"index_uuid\", \"columns\" : [ \"columns\", \"columns\" ], \"index_name\" : \"index_name\", \"status\" : \"status\" }, { \"index_uuid\" : \"index_uuid\", \"columns\" : [ \"columns\", \"columns\" ], \"index_name\" : \"index_name\", \"status\" : \"status\" } ], \"name\" : \"name\", \"namespace\" : [ \"namespace\", \"namespace\" ], \"location\" : \"location\", \"properties\" : { \"key\" : \"properties\" } }";
                  ApiUtil.setExampleResponse(request, "application/json", exampleString);
                  break;
                }
                if (mediaType.isCompatibleWith(MediaType.valueOf("application/json"))) {
                  String exampleString =
                      "{ \"instance\" : \"/login/log/abc123\", \"detail\" : \"Authentication failed due to incorrect username or password\", \"type\" : \"/errors/incorrect-user-pass\", \"title\" : \"Incorrect username or password\", \"status\" : 404 }";
                  ApiUtil.setExampleResponse(request, "application/json", exampleString);
                  break;
                }
                if (mediaType.isCompatibleWith(MediaType.valueOf("application/json"))) {
                  String exampleString =
                      "{ \"instance\" : \"/login/log/abc123\", \"detail\" : \"Authentication failed due to incorrect username or password\", \"type\" : \"/errors/incorrect-user-pass\", \"title\" : \"Incorrect username or password\", \"status\" : 404 }";
                  ApiUtil.setExampleResponse(request, "application/json", exampleString);
                  break;
                }
                if (mediaType.isCompatibleWith(MediaType.valueOf("application/json"))) {
                  String exampleString =
                      "{ \"instance\" : \"/login/log/abc123\", \"detail\" : \"Authentication failed due to incorrect username or password\", \"type\" : \"/errors/incorrect-user-pass\", \"title\" : \"Incorrect username or password\", \"status\" : 404 }";
                  ApiUtil.setExampleResponse(request, "application/json", exampleString);
                  break;
                }
                if (mediaType.isCompatibleWith(MediaType.valueOf("application/json"))) {
                  String exampleString =
                      "{ \"instance\" : \"/login/log/abc123\", \"detail\" : \"Authentication failed due to incorrect username or password\", \"type\" : \"/errors/incorrect-user-pass\", \"title\" : \"Incorrect username or password\", \"status\" : 404 }";
                  ApiUtil.setExampleResponse(request, "application/json", exampleString);
                  break;
                }
                if (mediaType.isCompatibleWith(MediaType.valueOf("application/json"))) {
                  String exampleString =
                      "{ \"instance\" : \"/login/log/abc123\", \"detail\" : \"Authentication failed due to incorrect username or password\", \"type\" : \"/errors/incorrect-user-pass\", \"title\" : \"Incorrect username or password\", \"status\" : 404 }";
                  ApiUtil.setExampleResponse(request, "application/json", exampleString);
                  break;
                }
                if (mediaType.isCompatibleWith(MediaType.valueOf("application/json"))) {
                  String exampleString =
                      "{ \"instance\" : \"/login/log/abc123\", \"detail\" : \"Authentication failed due to incorrect username or password\", \"type\" : \"/errors/incorrect-user-pass\", \"title\" : \"Incorrect username or password\", \"status\" : 404 }";
                  ApiUtil.setExampleResponse(request, "application/json", exampleString);
                  break;
                }
              }
            });
    return new ResponseEntity<>(HttpStatus.NOT_IMPLEMENTED);
  }

  /**
   * POST /v1/table/{id}/merge_insert : Merge insert (upsert) records into a table Performs a merge
   * insert (upsert) operation on a table. This operation updates existing rows based on a matching
   * column and inserts new rows that don&#39;t match. Returns the number of rows inserted and
   * updated.
   *
   * @param id &#x60;string identifier&#x60; of an object in a namespace, following the Lance
   *     Namespace spec. When the value is equal to the delimiter, it represents the root namespace.
   *     For example, &#x60;v1/namespace/./list&#x60; performs a &#x60;ListNamespace&#x60; on the
   *     root namespace. (required)
   * @param on Column name to use for matching rows (required) (required)
   * @param body Arrow IPC data containing the records to merge (required)
   * @param whenMatchedUpdateAll Update all columns when rows match (optional, default to false)
   * @param whenNotMatchedInsertAll Insert all columns when rows don&#39;t match (optional, default
   *     to false)
   * @return Result of merge insert operation (status code 200) or Indicates a bad request error. It
   *     could be caused by an unexpected request body format or other forms of request validation
   *     failure, such as invalid json. Usually serves application/json content, although in some
   *     cases simple text/plain content might be returned by the server&#39;s middleware. (status
   *     code 400) or Unauthorized. The request lacks valid authentication credentials for the
   *     operation. (status code 401) or Forbidden. Authenticated user does not have the necessary
   *     permissions. (status code 403) or A server-side problem that means can not find the
   *     specified resource. (status code 404) or The service is not ready to handle the request.
   *     The client should wait and retry. The service may additionally send a Retry-After header to
   *     indicate when to retry. (status code 503) or A server-side problem that might not be
   *     addressable from the client side. Used for server 5xx errors without more specific
   *     documentation in individual routes. (status code 5XX)
   */
  @Operation(
      operationId = "mergeInsertTable",
      summary = "Merge insert (upsert) records into a table",
      description =
          "Performs a merge insert (upsert) operation on a table. This operation updates existing rows based on a matching column and inserts new rows that don't match. Returns the number of rows inserted and updated. ",
      tags = {"Table"},
      responses = {
        @ApiResponse(
            responseCode = "200",
            description = "Result of merge insert operation",
            content = {
              @Content(
                  mediaType = "application/json",
                  schema = @Schema(implementation = MergeInsertTableResponse.class))
            }),
        @ApiResponse(
            responseCode = "400",
            description =
                "Indicates a bad request error. It could be caused by an unexpected request body format or other forms of request validation failure, such as invalid json. Usually serves application/json content, although in some cases simple text/plain content might be returned by the server's middleware.",
            content = {
              @Content(
                  mediaType = "application/json",
                  schema = @Schema(implementation = ErrorResponse.class))
            }),
        @ApiResponse(
            responseCode = "401",
            description =
                "Unauthorized. The request lacks valid authentication credentials for the operation.",
            content = {
              @Content(
                  mediaType = "application/json",
                  schema = @Schema(implementation = ErrorResponse.class))
            }),
        @ApiResponse(
            responseCode = "403",
            description = "Forbidden. Authenticated user does not have the necessary permissions.",
            content = {
              @Content(
                  mediaType = "application/json",
                  schema = @Schema(implementation = ErrorResponse.class))
            }),
        @ApiResponse(
            responseCode = "404",
            description = "A server-side problem that means can not find the specified resource.",
            content = {
              @Content(
                  mediaType = "application/json",
                  schema = @Schema(implementation = ErrorResponse.class))
            }),
        @ApiResponse(
            responseCode = "503",
            description =
                "The service is not ready to handle the request. The client should wait and retry. The service may additionally send a Retry-After header to indicate when to retry.",
            content = {
              @Content(
                  mediaType = "application/json",
                  schema = @Schema(implementation = ErrorResponse.class))
            }),
        @ApiResponse(
            responseCode = "5XX",
            description =
                "A server-side problem that might not be addressable from the client side. Used for server 5xx errors without more specific documentation in individual routes.",
            content = {
              @Content(
                  mediaType = "application/json",
                  schema = @Schema(implementation = ErrorResponse.class))
            })
      })
  @RequestMapping(
      method = RequestMethod.POST,
      value = "/v1/table/{id}/merge_insert",
      produces = {"application/json"},
      consumes = {"application/x-arrow-ipc"})
  default ResponseEntity<MergeInsertTableResponse> mergeInsertTable(
      @Parameter(
              name = "id",
              description =
                  "`string identifier` of an object in a namespace, following the Lance Namespace spec. When the value is equal to the delimiter, it represents the root namespace. For example, `v1/namespace/./list` performs a `ListNamespace` on the root namespace. ",
              required = true,
              in = ParameterIn.PATH)
          @PathVariable("id")
          String id,
      @NotNull
          @Parameter(
              name = "on",
              description = "Column name to use for matching rows (required)",
              required = true,
              in = ParameterIn.QUERY)
          @Valid
          @RequestParam(value = "on", required = true)
          String on,
      @Parameter(
              name = "body",
              description = "Arrow IPC data containing the records to merge",
              required = true)
          @Valid
          @RequestBody
          org.springframework.core.io.Resource body,
      @Parameter(
              name = "when_matched_update_all",
              description = "Update all columns when rows match",
              in = ParameterIn.QUERY)
          @Valid
          @RequestParam(value = "when_matched_update_all", required = false, defaultValue = "false")
          Optional<Boolean> whenMatchedUpdateAll,
      @Parameter(
              name = "when_not_matched_insert_all",
              description = "Insert all columns when rows don't match",
              in = ParameterIn.QUERY)
          @Valid
          @RequestParam(
              value = "when_not_matched_insert_all",
              required = false,
              defaultValue = "false")
          Optional<Boolean> whenNotMatchedInsertAll) {
    getRequest()
        .ifPresent(
            request -> {
              for (MediaType mediaType : MediaType.parseMediaTypes(request.getHeader("Accept"))) {
                if (mediaType.isCompatibleWith(MediaType.valueOf("application/json"))) {
                  String exampleString =
                      "{ \"num_inserted_rows\" : 0, \"num_updated_rows\" : 0, \"num_deleted_rows\" : 0, \"version\" : 0 }";
                  ApiUtil.setExampleResponse(request, "application/json", exampleString);
                  break;
                }
                if (mediaType.isCompatibleWith(MediaType.valueOf("application/json"))) {
                  String exampleString =
                      "{ \"instance\" : \"/login/log/abc123\", \"detail\" : \"Authentication failed due to incorrect username or password\", \"type\" : \"/errors/incorrect-user-pass\", \"title\" : \"Incorrect username or password\", \"status\" : 404 }";
                  ApiUtil.setExampleResponse(request, "application/json", exampleString);
                  break;
                }
                if (mediaType.isCompatibleWith(MediaType.valueOf("application/json"))) {
                  String exampleString =
                      "{ \"instance\" : \"/login/log/abc123\", \"detail\" : \"Authentication failed due to incorrect username or password\", \"type\" : \"/errors/incorrect-user-pass\", \"title\" : \"Incorrect username or password\", \"status\" : 404 }";
                  ApiUtil.setExampleResponse(request, "application/json", exampleString);
                  break;
                }
                if (mediaType.isCompatibleWith(MediaType.valueOf("application/json"))) {
                  String exampleString =
                      "{ \"instance\" : \"/login/log/abc123\", \"detail\" : \"Authentication failed due to incorrect username or password\", \"type\" : \"/errors/incorrect-user-pass\", \"title\" : \"Incorrect username or password\", \"status\" : 404 }";
                  ApiUtil.setExampleResponse(request, "application/json", exampleString);
                  break;
                }
                if (mediaType.isCompatibleWith(MediaType.valueOf("application/json"))) {
                  String exampleString =
                      "{ \"instance\" : \"/login/log/abc123\", \"detail\" : \"Authentication failed due to incorrect username or password\", \"type\" : \"/errors/incorrect-user-pass\", \"title\" : \"Incorrect username or password\", \"status\" : 404 }";
                  ApiUtil.setExampleResponse(request, "application/json", exampleString);
                  break;
                }
                if (mediaType.isCompatibleWith(MediaType.valueOf("application/json"))) {
                  String exampleString =
                      "{ \"instance\" : \"/login/log/abc123\", \"detail\" : \"Authentication failed due to incorrect username or password\", \"type\" : \"/errors/incorrect-user-pass\", \"title\" : \"Incorrect username or password\", \"status\" : 404 }";
                  ApiUtil.setExampleResponse(request, "application/json", exampleString);
                  break;
                }
                if (mediaType.isCompatibleWith(MediaType.valueOf("application/json"))) {
                  String exampleString =
                      "{ \"instance\" : \"/login/log/abc123\", \"detail\" : \"Authentication failed due to incorrect username or password\", \"type\" : \"/errors/incorrect-user-pass\", \"title\" : \"Incorrect username or password\", \"status\" : 404 }";
                  ApiUtil.setExampleResponse(request, "application/json", exampleString);
                  break;
                }
              }
            });
    return new ResponseEntity<>(HttpStatus.NOT_IMPLEMENTED);
  }

  /**
   * POST /v1/table/{id}/query : Query a table Query a table with vector search and optional
   * filtering. Returns results in Arrow IPC stream format.
   *
   * @param id &#x60;string identifier&#x60; of an object in a namespace, following the Lance
   *     Namespace spec. When the value is equal to the delimiter, it represents the root namespace.
   *     For example, &#x60;v1/namespace/./list&#x60; performs a &#x60;ListNamespace&#x60; on the
   *     root namespace. (required)
   * @param queryRequest Query request (required)
   * @return Query results in Arrow IPC stream format (status code 200) or Indicates a bad request
   *     error. It could be caused by an unexpected request body format or other forms of request
   *     validation failure, such as invalid json. Usually serves application/json content, although
   *     in some cases simple text/plain content might be returned by the server&#39;s middleware.
   *     (status code 400) or Unauthorized. The request lacks valid authentication credentials for
   *     the operation. (status code 401) or Forbidden. Authenticated user does not have the
   *     necessary permissions. (status code 403) or A server-side problem that means can not find
   *     the specified resource. (status code 404) or The service is not ready to handle the
   *     request. The client should wait and retry. The service may additionally send a Retry-After
   *     header to indicate when to retry. (status code 503) or A server-side problem that might not
   *     be addressable from the client side. Used for server 5xx errors without more specific
   *     documentation in individual routes. (status code 5XX)
   */
  @Operation(
      operationId = "queryTable",
      summary = "Query a table",
      description =
          "Query a table with vector search and optional filtering. Returns results in Arrow IPC stream format. ",
      tags = {"Table"},
      responses = {
        @ApiResponse(
            responseCode = "200",
            description = "Query results in Arrow IPC stream format",
            content = {
              @Content(
                  mediaType = "application/vnd.apache.arrow.stream",
                  schema = @Schema(implementation = org.springframework.core.io.Resource.class)),
              @Content(
                  mediaType = "application/json",
                  schema = @Schema(implementation = org.springframework.core.io.Resource.class))
            }),
        @ApiResponse(
            responseCode = "400",
            description =
                "Indicates a bad request error. It could be caused by an unexpected request body format or other forms of request validation failure, such as invalid json. Usually serves application/json content, although in some cases simple text/plain content might be returned by the server's middleware.",
            content = {
              @Content(
                  mediaType = "application/vnd.apache.arrow.stream",
                  schema = @Schema(implementation = ErrorResponse.class)),
              @Content(
                  mediaType = "application/json",
                  schema = @Schema(implementation = ErrorResponse.class))
            }),
        @ApiResponse(
            responseCode = "401",
            description =
                "Unauthorized. The request lacks valid authentication credentials for the operation.",
            content = {
              @Content(
                  mediaType = "application/vnd.apache.arrow.stream",
                  schema = @Schema(implementation = ErrorResponse.class)),
              @Content(
                  mediaType = "application/json",
                  schema = @Schema(implementation = ErrorResponse.class))
            }),
        @ApiResponse(
            responseCode = "403",
            description = "Forbidden. Authenticated user does not have the necessary permissions.",
            content = {
              @Content(
                  mediaType = "application/vnd.apache.arrow.stream",
                  schema = @Schema(implementation = ErrorResponse.class)),
              @Content(
                  mediaType = "application/json",
                  schema = @Schema(implementation = ErrorResponse.class))
            }),
        @ApiResponse(
            responseCode = "404",
            description = "A server-side problem that means can not find the specified resource.",
            content = {
              @Content(
                  mediaType = "application/vnd.apache.arrow.stream",
                  schema = @Schema(implementation = ErrorResponse.class)),
              @Content(
                  mediaType = "application/json",
                  schema = @Schema(implementation = ErrorResponse.class))
            }),
        @ApiResponse(
            responseCode = "503",
            description =
                "The service is not ready to handle the request. The client should wait and retry. The service may additionally send a Retry-After header to indicate when to retry.",
            content = {
              @Content(
                  mediaType = "application/vnd.apache.arrow.stream",
                  schema = @Schema(implementation = ErrorResponse.class)),
              @Content(
                  mediaType = "application/json",
                  schema = @Schema(implementation = ErrorResponse.class))
            }),
        @ApiResponse(
            responseCode = "5XX",
            description =
                "A server-side problem that might not be addressable from the client side. Used for server 5xx errors without more specific documentation in individual routes.",
            content = {
              @Content(
                  mediaType = "application/vnd.apache.arrow.stream",
                  schema = @Schema(implementation = ErrorResponse.class)),
              @Content(
                  mediaType = "application/json",
                  schema = @Schema(implementation = ErrorResponse.class))
            })
      })
  @RequestMapping(
      method = RequestMethod.POST,
      value = "/v1/table/{id}/query",
      produces = {"application/vnd.apache.arrow.stream", "application/json"},
      consumes = {"application/json"})
  default ResponseEntity<org.springframework.core.io.Resource> queryTable(
      @Parameter(
              name = "id",
              description =
                  "`string identifier` of an object in a namespace, following the Lance Namespace spec. When the value is equal to the delimiter, it represents the root namespace. For example, `v1/namespace/./list` performs a `ListNamespace` on the root namespace. ",
              required = true,
              in = ParameterIn.PATH)
          @PathVariable("id")
          String id,
      @Parameter(name = "QueryRequest", description = "Query request", required = true)
          @Valid
          @RequestBody
          QueryRequest queryRequest) {
    getRequest()
        .ifPresent(
            request -> {
              for (MediaType mediaType : MediaType.parseMediaTypes(request.getHeader("Accept"))) {
                if (mediaType.isCompatibleWith(MediaType.valueOf("application/json"))) {
                  String exampleString =
                      "{ \"instance\" : \"/login/log/abc123\", \"detail\" : \"Authentication failed due to incorrect username or password\", \"type\" : \"/errors/incorrect-user-pass\", \"title\" : \"Incorrect username or password\", \"status\" : 404 }";
                  ApiUtil.setExampleResponse(request, "application/json", exampleString);
                  break;
                }
                if (mediaType.isCompatibleWith(MediaType.valueOf("application/json"))) {
                  String exampleString =
                      "{ \"instance\" : \"/login/log/abc123\", \"detail\" : \"Authentication failed due to incorrect username or password\", \"type\" : \"/errors/incorrect-user-pass\", \"title\" : \"Incorrect username or password\", \"status\" : 404 }";
                  ApiUtil.setExampleResponse(request, "application/json", exampleString);
                  break;
                }
                if (mediaType.isCompatibleWith(MediaType.valueOf("application/json"))) {
                  String exampleString =
                      "{ \"instance\" : \"/login/log/abc123\", \"detail\" : \"Authentication failed due to incorrect username or password\", \"type\" : \"/errors/incorrect-user-pass\", \"title\" : \"Incorrect username or password\", \"status\" : 404 }";
                  ApiUtil.setExampleResponse(request, "application/json", exampleString);
                  break;
                }
                if (mediaType.isCompatibleWith(MediaType.valueOf("application/json"))) {
                  String exampleString =
                      "{ \"instance\" : \"/login/log/abc123\", \"detail\" : \"Authentication failed due to incorrect username or password\", \"type\" : \"/errors/incorrect-user-pass\", \"title\" : \"Incorrect username or password\", \"status\" : 404 }";
                  ApiUtil.setExampleResponse(request, "application/json", exampleString);
                  break;
                }
                if (mediaType.isCompatibleWith(MediaType.valueOf("application/json"))) {
                  String exampleString =
                      "{ \"instance\" : \"/login/log/abc123\", \"detail\" : \"Authentication failed due to incorrect username or password\", \"type\" : \"/errors/incorrect-user-pass\", \"title\" : \"Incorrect username or password\", \"status\" : 404 }";
                  ApiUtil.setExampleResponse(request, "application/json", exampleString);
                  break;
                }
                if (mediaType.isCompatibleWith(MediaType.valueOf("application/json"))) {
                  String exampleString =
                      "{ \"instance\" : \"/login/log/abc123\", \"detail\" : \"Authentication failed due to incorrect username or password\", \"type\" : \"/errors/incorrect-user-pass\", \"title\" : \"Incorrect username or password\", \"status\" : 404 }";
                  ApiUtil.setExampleResponse(request, "application/json", exampleString);
                  break;
                }
              }
            });
    return new ResponseEntity<>(HttpStatus.NOT_IMPLEMENTED);
  }

  /**
   * POST /v1/table/{id}/register : Register a table to a namespace Register an existing table at a
   * given storage location to a namespace.
   *
   * @param id &#x60;string identifier&#x60; of an object in a namespace, following the Lance
   *     Namespace spec. When the value is equal to the delimiter, it represents the root namespace.
   *     For example, &#x60;v1/namespace/./list&#x60; performs a &#x60;ListNamespace&#x60; on the
   *     root namespace. (required)
   * @param registerTableRequest (required)
   * @param delimiter An optional delimiter of the &#x60;string identifier&#x60;, following the
   *     Lance Namespace spec. When not specified, the &#x60;.&#x60; delimiter must be used.
   *     (optional)
   * @return Table properties result when registering a table (status code 200) or Indicates a bad
   *     request error. It could be caused by an unexpected request body format or other forms of
   *     request validation failure, such as invalid json. Usually serves application/json content,
   *     although in some cases simple text/plain content might be returned by the server&#39;s
   *     middleware. (status code 400) or Unauthorized. The request lacks valid authentication
   *     credentials for the operation. (status code 401) or Forbidden. Authenticated user does not
   *     have the necessary permissions. (status code 403) or Not Acceptable / Unsupported
   *     Operation. The server does not support this operation. (status code 406) or The request
   *     conflicts with the current state of the target resource. (status code 409) or The service
   *     is not ready to handle the request. The client should wait and retry. The service may
   *     additionally send a Retry-After header to indicate when to retry. (status code 503) or A
   *     server-side problem that might not be addressable from the client side. Used for server 5xx
   *     errors without more specific documentation in individual routes. (status code 5XX)
   */
  @Operation(
      operationId = "registerTable",
      summary = "Register a table to a namespace",
      description = "Register an existing table at a given storage location to a namespace. ",
      tags = {"Table"},
      responses = {
        @ApiResponse(
            responseCode = "200",
            description = "Table properties result when registering a table",
            content = {
              @Content(
                  mediaType = "application/json",
                  schema = @Schema(implementation = RegisterTableResponse.class))
            }),
        @ApiResponse(
            responseCode = "400",
            description =
                "Indicates a bad request error. It could be caused by an unexpected request body format or other forms of request validation failure, such as invalid json. Usually serves application/json content, although in some cases simple text/plain content might be returned by the server's middleware.",
            content = {
              @Content(
                  mediaType = "application/json",
                  schema = @Schema(implementation = ErrorResponse.class))
            }),
        @ApiResponse(
            responseCode = "401",
            description =
                "Unauthorized. The request lacks valid authentication credentials for the operation.",
            content = {
              @Content(
                  mediaType = "application/json",
                  schema = @Schema(implementation = ErrorResponse.class))
            }),
        @ApiResponse(
            responseCode = "403",
            description = "Forbidden. Authenticated user does not have the necessary permissions.",
            content = {
              @Content(
                  mediaType = "application/json",
                  schema = @Schema(implementation = ErrorResponse.class))
            }),
        @ApiResponse(
            responseCode = "406",
            description =
                "Not Acceptable / Unsupported Operation. The server does not support this operation.",
            content = {
              @Content(
                  mediaType = "application/json",
                  schema = @Schema(implementation = ErrorResponse.class))
            }),
        @ApiResponse(
            responseCode = "409",
            description = "The request conflicts with the current state of the target resource.",
            content = {
              @Content(
                  mediaType = "application/json",
                  schema = @Schema(implementation = ErrorResponse.class))
            }),
        @ApiResponse(
            responseCode = "503",
            description =
                "The service is not ready to handle the request. The client should wait and retry. The service may additionally send a Retry-After header to indicate when to retry.",
            content = {
              @Content(
                  mediaType = "application/json",
                  schema = @Schema(implementation = ErrorResponse.class))
            }),
        @ApiResponse(
            responseCode = "5XX",
            description =
                "A server-side problem that might not be addressable from the client side. Used for server 5xx errors without more specific documentation in individual routes.",
            content = {
              @Content(
                  mediaType = "application/json",
                  schema = @Schema(implementation = ErrorResponse.class))
            })
      })
  @RequestMapping(
      method = RequestMethod.POST,
      value = "/v1/table/{id}/register",
      produces = {"application/json"},
      consumes = {"application/json"})
  default ResponseEntity<RegisterTableResponse> registerTable(
      @Parameter(
              name = "id",
              description =
                  "`string identifier` of an object in a namespace, following the Lance Namespace spec. When the value is equal to the delimiter, it represents the root namespace. For example, `v1/namespace/./list` performs a `ListNamespace` on the root namespace. ",
              required = true,
              in = ParameterIn.PATH)
          @PathVariable("id")
          String id,
      @Parameter(name = "RegisterTableRequest", description = "", required = true)
          @Valid
          @RequestBody
          RegisterTableRequest registerTableRequest,
      @Parameter(
              name = "delimiter",
              description =
                  "An optional delimiter of the `string identifier`, following the Lance Namespace spec. When not specified, the `.` delimiter must be used. ",
              in = ParameterIn.QUERY)
          @Valid
          @RequestParam(value = "delimiter", required = false)
          Optional<String> delimiter) {
    getRequest()
        .ifPresent(
            request -> {
              for (MediaType mediaType : MediaType.parseMediaTypes(request.getHeader("Accept"))) {
                if (mediaType.isCompatibleWith(MediaType.valueOf("application/json"))) {
                  String exampleString =
                      "{ \"name\" : \"name\", \"namespace\" : [ \"namespace\", \"namespace\" ], \"location\" : \"location\", \"properties\" : { \"key\" : \"properties\" } }";
                  ApiUtil.setExampleResponse(request, "application/json", exampleString);
                  break;
                }
                if (mediaType.isCompatibleWith(MediaType.valueOf("application/json"))) {
                  String exampleString =
                      "{ \"instance\" : \"/login/log/abc123\", \"detail\" : \"Authentication failed due to incorrect username or password\", \"type\" : \"/errors/incorrect-user-pass\", \"title\" : \"Incorrect username or password\", \"status\" : 404 }";
                  ApiUtil.setExampleResponse(request, "application/json", exampleString);
                  break;
                }
                if (mediaType.isCompatibleWith(MediaType.valueOf("application/json"))) {
                  String exampleString =
                      "{ \"instance\" : \"/login/log/abc123\", \"detail\" : \"Authentication failed due to incorrect username or password\", \"type\" : \"/errors/incorrect-user-pass\", \"title\" : \"Incorrect username or password\", \"status\" : 404 }";
                  ApiUtil.setExampleResponse(request, "application/json", exampleString);
                  break;
                }
                if (mediaType.isCompatibleWith(MediaType.valueOf("application/json"))) {
                  String exampleString =
                      "{ \"instance\" : \"/login/log/abc123\", \"detail\" : \"Authentication failed due to incorrect username or password\", \"type\" : \"/errors/incorrect-user-pass\", \"title\" : \"Incorrect username or password\", \"status\" : 404 }";
                  ApiUtil.setExampleResponse(request, "application/json", exampleString);
                  break;
                }
                if (mediaType.isCompatibleWith(MediaType.valueOf("application/json"))) {
                  String exampleString =
                      "{ \"instance\" : \"/login/log/abc123\", \"detail\" : \"Authentication failed due to incorrect username or password\", \"type\" : \"/errors/incorrect-user-pass\", \"title\" : \"Incorrect username or password\", \"status\" : 404 }";
                  ApiUtil.setExampleResponse(request, "application/json", exampleString);
                  break;
                }
                if (mediaType.isCompatibleWith(MediaType.valueOf("application/json"))) {
                  String exampleString =
                      "{ \"instance\" : \"/login/log/abc123\", \"detail\" : \"Authentication failed due to incorrect username or password\", \"type\" : \"/errors/incorrect-user-pass\", \"title\" : \"Incorrect username or password\", \"status\" : 404 }";
                  ApiUtil.setExampleResponse(request, "application/json", exampleString);
                  break;
                }
                if (mediaType.isCompatibleWith(MediaType.valueOf("application/json"))) {
                  String exampleString =
                      "{ \"instance\" : \"/login/log/abc123\", \"detail\" : \"Authentication failed due to incorrect username or password\", \"type\" : \"/errors/incorrect-user-pass\", \"title\" : \"Incorrect username or password\", \"status\" : 404 }";
                  ApiUtil.setExampleResponse(request, "application/json", exampleString);
                  break;
                }
                if (mediaType.isCompatibleWith(MediaType.valueOf("application/json"))) {
                  String exampleString =
                      "{ \"instance\" : \"/login/log/abc123\", \"detail\" : \"Authentication failed due to incorrect username or password\", \"type\" : \"/errors/incorrect-user-pass\", \"title\" : \"Incorrect username or password\", \"status\" : 404 }";
                  ApiUtil.setExampleResponse(request, "application/json", exampleString);
                  break;
                }
              }
            });
    return new ResponseEntity<>(HttpStatus.NOT_IMPLEMENTED);
  }

  /**
   * POST /v1/table/{id}/exists : Check if a table exists Check if a table exists. This API should
   * behave exactly like the GetTable API, except it does not contain a body.
   *
   * @param id &#x60;string identifier&#x60; of an object in a namespace, following the Lance
   *     Namespace spec. When the value is equal to the delimiter, it represents the root namespace.
   *     For example, &#x60;v1/namespace/./list&#x60; performs a &#x60;ListNamespace&#x60; on the
   *     root namespace. (required)
   * @param tableExistsRequest (required)
   * @param delimiter An optional delimiter of the &#x60;string identifier&#x60;, following the
   *     Lance Namespace spec. When not specified, the &#x60;.&#x60; delimiter must be used.
   *     (optional)
   * @return Result of checking if a table exists (status code 200) or Indicates a bad request
   *     error. It could be caused by an unexpected request body format or other forms of request
   *     validation failure, such as invalid json. Usually serves application/json content, although
   *     in some cases simple text/plain content might be returned by the server&#39;s middleware.
   *     (status code 400) or Unauthorized. The request lacks valid authentication credentials for
   *     the operation. (status code 401) or Forbidden. Authenticated user does not have the
   *     necessary permissions. (status code 403) or A server-side problem that means can not find
   *     the specified resource. (status code 404) or The service is not ready to handle the
   *     request. The client should wait and retry. The service may additionally send a Retry-After
   *     header to indicate when to retry. (status code 503) or A server-side problem that might not
   *     be addressable from the client side. Used for server 5xx errors without more specific
   *     documentation in individual routes. (status code 5XX)
   */
  @Operation(
      operationId = "tableExists",
      summary = "Check if a table exists",
      description =
          "Check if a table exists. This API should behave exactly like the GetTable API, except it does not contain a body. ",
      tags = {"Table"},
      responses = {
        @ApiResponse(
            responseCode = "200",
            description = "Result of checking if a table exists",
            content = {
              @Content(
                  mediaType = "application/json",
                  schema = @Schema(implementation = TableExistsResponse.class))
            }),
        @ApiResponse(
            responseCode = "400",
            description =
                "Indicates a bad request error. It could be caused by an unexpected request body format or other forms of request validation failure, such as invalid json. Usually serves application/json content, although in some cases simple text/plain content might be returned by the server's middleware.",
            content = {
              @Content(
                  mediaType = "application/json",
                  schema = @Schema(implementation = ErrorResponse.class))
            }),
        @ApiResponse(
            responseCode = "401",
            description =
                "Unauthorized. The request lacks valid authentication credentials for the operation.",
            content = {
              @Content(
                  mediaType = "application/json",
                  schema = @Schema(implementation = ErrorResponse.class))
            }),
        @ApiResponse(
            responseCode = "403",
            description = "Forbidden. Authenticated user does not have the necessary permissions.",
            content = {
              @Content(
                  mediaType = "application/json",
                  schema = @Schema(implementation = ErrorResponse.class))
            }),
        @ApiResponse(
            responseCode = "404",
            description = "A server-side problem that means can not find the specified resource.",
            content = {
              @Content(
                  mediaType = "application/json",
                  schema = @Schema(implementation = ErrorResponse.class))
            }),
        @ApiResponse(
            responseCode = "503",
            description =
                "The service is not ready to handle the request. The client should wait and retry. The service may additionally send a Retry-After header to indicate when to retry.",
            content = {
              @Content(
                  mediaType = "application/json",
                  schema = @Schema(implementation = ErrorResponse.class))
            }),
        @ApiResponse(
            responseCode = "5XX",
            description =
                "A server-side problem that might not be addressable from the client side. Used for server 5xx errors without more specific documentation in individual routes.",
            content = {
              @Content(
                  mediaType = "application/json",
                  schema = @Schema(implementation = ErrorResponse.class))
            })
      })
  @RequestMapping(
      method = RequestMethod.POST,
      value = "/v1/table/{id}/exists",
      produces = {"application/json"},
      consumes = {"application/json"})
  default ResponseEntity<TableExistsResponse> tableExists(
      @Parameter(
              name = "id",
              description =
                  "`string identifier` of an object in a namespace, following the Lance Namespace spec. When the value is equal to the delimiter, it represents the root namespace. For example, `v1/namespace/./list` performs a `ListNamespace` on the root namespace. ",
              required = true,
              in = ParameterIn.PATH)
          @PathVariable("id")
          String id,
      @Parameter(name = "TableExistsRequest", description = "", required = true) @Valid @RequestBody
          TableExistsRequest tableExistsRequest,
      @Parameter(
              name = "delimiter",
              description =
                  "An optional delimiter of the `string identifier`, following the Lance Namespace spec. When not specified, the `.` delimiter must be used. ",
              in = ParameterIn.QUERY)
          @Valid
          @RequestParam(value = "delimiter", required = false)
          Optional<String> delimiter) {
    getRequest()
        .ifPresent(
            request -> {
              for (MediaType mediaType : MediaType.parseMediaTypes(request.getHeader("Accept"))) {
                if (mediaType.isCompatibleWith(MediaType.valueOf("application/json"))) {
                  String exampleString = "{ \"exists\" : true }";
                  ApiUtil.setExampleResponse(request, "application/json", exampleString);
                  break;
                }
                if (mediaType.isCompatibleWith(MediaType.valueOf("application/json"))) {
                  String exampleString =
                      "{ \"instance\" : \"/login/log/abc123\", \"detail\" : \"Authentication failed due to incorrect username or password\", \"type\" : \"/errors/incorrect-user-pass\", \"title\" : \"Incorrect username or password\", \"status\" : 404 }";
                  ApiUtil.setExampleResponse(request, "application/json", exampleString);
                  break;
                }
                if (mediaType.isCompatibleWith(MediaType.valueOf("application/json"))) {
                  String exampleString =
                      "{ \"instance\" : \"/login/log/abc123\", \"detail\" : \"Authentication failed due to incorrect username or password\", \"type\" : \"/errors/incorrect-user-pass\", \"title\" : \"Incorrect username or password\", \"status\" : 404 }";
                  ApiUtil.setExampleResponse(request, "application/json", exampleString);
                  break;
                }
                if (mediaType.isCompatibleWith(MediaType.valueOf("application/json"))) {
                  String exampleString =
                      "{ \"instance\" : \"/login/log/abc123\", \"detail\" : \"Authentication failed due to incorrect username or password\", \"type\" : \"/errors/incorrect-user-pass\", \"title\" : \"Incorrect username or password\", \"status\" : 404 }";
                  ApiUtil.setExampleResponse(request, "application/json", exampleString);
                  break;
                }
                if (mediaType.isCompatibleWith(MediaType.valueOf("application/json"))) {
                  String exampleString =
                      "{ \"instance\" : \"/login/log/abc123\", \"detail\" : \"Authentication failed due to incorrect username or password\", \"type\" : \"/errors/incorrect-user-pass\", \"title\" : \"Incorrect username or password\", \"status\" : 404 }";
                  ApiUtil.setExampleResponse(request, "application/json", exampleString);
                  break;
                }
                if (mediaType.isCompatibleWith(MediaType.valueOf("application/json"))) {
                  String exampleString =
                      "{ \"instance\" : \"/login/log/abc123\", \"detail\" : \"Authentication failed due to incorrect username or password\", \"type\" : \"/errors/incorrect-user-pass\", \"title\" : \"Incorrect username or password\", \"status\" : 404 }";
                  ApiUtil.setExampleResponse(request, "application/json", exampleString);
                  break;
                }
                if (mediaType.isCompatibleWith(MediaType.valueOf("application/json"))) {
                  String exampleString =
                      "{ \"instance\" : \"/login/log/abc123\", \"detail\" : \"Authentication failed due to incorrect username or password\", \"type\" : \"/errors/incorrect-user-pass\", \"title\" : \"Incorrect username or password\", \"status\" : 404 }";
                  ApiUtil.setExampleResponse(request, "application/json", exampleString);
                  break;
                }
              }
            });
    return new ResponseEntity<>(HttpStatus.NOT_IMPLEMENTED);
  }

  /**
   * POST /v1/table/{id}/update : Update rows in a table Update existing rows in a table using SQL
   * expressions. Each update consists of a column name and an SQL expression that will be evaluated
   * against the current row&#39;s value. Optionally, a predicate can be provided to filter which
   * rows to update.
   *
   * @param id &#x60;string identifier&#x60; of an object in a namespace, following the Lance
   *     Namespace spec. When the value is equal to the delimiter, it represents the root namespace.
   *     For example, &#x60;v1/namespace/./list&#x60; performs a &#x60;ListNamespace&#x60; on the
   *     root namespace. (required)
   * @param updateTableRequest Update request (required)
   * @return Update successful (status code 200) or Indicates a bad request error. It could be
   *     caused by an unexpected request body format or other forms of request validation failure,
   *     such as invalid json. Usually serves application/json content, although in some cases
   *     simple text/plain content might be returned by the server&#39;s middleware. (status code
   *     400) or Unauthorized. The request lacks valid authentication credentials for the operation.
   *     (status code 401) or Forbidden. Authenticated user does not have the necessary permissions.
   *     (status code 403) or A server-side problem that means can not find the specified resource.
   *     (status code 404) or The service is not ready to handle the request. The client should wait
   *     and retry. The service may additionally send a Retry-After header to indicate when to
   *     retry. (status code 503) or A server-side problem that might not be addressable from the
   *     client side. Used for server 5xx errors without more specific documentation in individual
   *     routes. (status code 5XX)
   */
  @Operation(
      operationId = "updateTable",
      summary = "Update rows in a table",
      description =
          "Update existing rows in a table using SQL expressions. Each update consists of a column name and an SQL expression that will be evaluated against the current row's value. Optionally, a predicate can be provided to filter which rows to update. ",
      tags = {"Table"},
      responses = {
        @ApiResponse(
            responseCode = "200",
            description = "Update successful",
            content = {
              @Content(
                  mediaType = "application/json",
                  schema = @Schema(implementation = UpdateTableResponse.class))
            }),
        @ApiResponse(
            responseCode = "400",
            description =
                "Indicates a bad request error. It could be caused by an unexpected request body format or other forms of request validation failure, such as invalid json. Usually serves application/json content, although in some cases simple text/plain content might be returned by the server's middleware.",
            content = {
              @Content(
                  mediaType = "application/json",
                  schema = @Schema(implementation = ErrorResponse.class))
            }),
        @ApiResponse(
            responseCode = "401",
            description =
                "Unauthorized. The request lacks valid authentication credentials for the operation.",
            content = {
              @Content(
                  mediaType = "application/json",
                  schema = @Schema(implementation = ErrorResponse.class))
            }),
        @ApiResponse(
            responseCode = "403",
            description = "Forbidden. Authenticated user does not have the necessary permissions.",
            content = {
              @Content(
                  mediaType = "application/json",
                  schema = @Schema(implementation = ErrorResponse.class))
            }),
        @ApiResponse(
            responseCode = "404",
            description = "A server-side problem that means can not find the specified resource.",
            content = {
              @Content(
                  mediaType = "application/json",
                  schema = @Schema(implementation = ErrorResponse.class))
            }),
        @ApiResponse(
            responseCode = "503",
            description =
                "The service is not ready to handle the request. The client should wait and retry. The service may additionally send a Retry-After header to indicate when to retry.",
            content = {
              @Content(
                  mediaType = "application/json",
                  schema = @Schema(implementation = ErrorResponse.class))
            }),
        @ApiResponse(
            responseCode = "5XX",
            description =
                "A server-side problem that might not be addressable from the client side. Used for server 5xx errors without more specific documentation in individual routes.",
            content = {
              @Content(
                  mediaType = "application/json",
                  schema = @Schema(implementation = ErrorResponse.class))
            })
      })
  @RequestMapping(
      method = RequestMethod.POST,
      value = "/v1/table/{id}/update",
      produces = {"application/json"},
      consumes = {"application/json"})
  default ResponseEntity<UpdateTableResponse> updateTable(
      @Parameter(
              name = "id",
              description =
                  "`string identifier` of an object in a namespace, following the Lance Namespace spec. When the value is equal to the delimiter, it represents the root namespace. For example, `v1/namespace/./list` performs a `ListNamespace` on the root namespace. ",
              required = true,
              in = ParameterIn.PATH)
          @PathVariable("id")
          String id,
      @Parameter(name = "UpdateTableRequest", description = "Update request", required = true)
          @Valid
          @RequestBody
          UpdateTableRequest updateTableRequest) {
    getRequest()
        .ifPresent(
            request -> {
              for (MediaType mediaType : MediaType.parseMediaTypes(request.getHeader("Accept"))) {
                if (mediaType.isCompatibleWith(MediaType.valueOf("application/json"))) {
                  String exampleString = "{ \"updated_rows\" : 0, \"version\" : 0 }";
                  ApiUtil.setExampleResponse(request, "application/json", exampleString);
                  break;
                }
                if (mediaType.isCompatibleWith(MediaType.valueOf("application/json"))) {
                  String exampleString =
                      "{ \"instance\" : \"/login/log/abc123\", \"detail\" : \"Authentication failed due to incorrect username or password\", \"type\" : \"/errors/incorrect-user-pass\", \"title\" : \"Incorrect username or password\", \"status\" : 404 }";
                  ApiUtil.setExampleResponse(request, "application/json", exampleString);
                  break;
                }
                if (mediaType.isCompatibleWith(MediaType.valueOf("application/json"))) {
                  String exampleString =
                      "{ \"instance\" : \"/login/log/abc123\", \"detail\" : \"Authentication failed due to incorrect username or password\", \"type\" : \"/errors/incorrect-user-pass\", \"title\" : \"Incorrect username or password\", \"status\" : 404 }";
                  ApiUtil.setExampleResponse(request, "application/json", exampleString);
                  break;
                }
                if (mediaType.isCompatibleWith(MediaType.valueOf("application/json"))) {
                  String exampleString =
                      "{ \"instance\" : \"/login/log/abc123\", \"detail\" : \"Authentication failed due to incorrect username or password\", \"type\" : \"/errors/incorrect-user-pass\", \"title\" : \"Incorrect username or password\", \"status\" : 404 }";
                  ApiUtil.setExampleResponse(request, "application/json", exampleString);
                  break;
                }
                if (mediaType.isCompatibleWith(MediaType.valueOf("application/json"))) {
                  String exampleString =
                      "{ \"instance\" : \"/login/log/abc123\", \"detail\" : \"Authentication failed due to incorrect username or password\", \"type\" : \"/errors/incorrect-user-pass\", \"title\" : \"Incorrect username or password\", \"status\" : 404 }";
                  ApiUtil.setExampleResponse(request, "application/json", exampleString);
                  break;
                }
                if (mediaType.isCompatibleWith(MediaType.valueOf("application/json"))) {
                  String exampleString =
                      "{ \"instance\" : \"/login/log/abc123\", \"detail\" : \"Authentication failed due to incorrect username or password\", \"type\" : \"/errors/incorrect-user-pass\", \"title\" : \"Incorrect username or password\", \"status\" : 404 }";
                  ApiUtil.setExampleResponse(request, "application/json", exampleString);
                  break;
                }
                if (mediaType.isCompatibleWith(MediaType.valueOf("application/json"))) {
                  String exampleString =
                      "{ \"instance\" : \"/login/log/abc123\", \"detail\" : \"Authentication failed due to incorrect username or password\", \"type\" : \"/errors/incorrect-user-pass\", \"title\" : \"Incorrect username or password\", \"status\" : 404 }";
                  ApiUtil.setExampleResponse(request, "application/json", exampleString);
                  break;
                }
              }
            });
    return new ResponseEntity<>(HttpStatus.NOT_IMPLEMENTED);
  }
}<|MERGE_RESOLUTION|>--- conflicted
+++ resolved
@@ -26,18 +26,15 @@
 import com.lancedb.lance.namespace.server.springboot.model.DropTableRequest;
 import com.lancedb.lance.namespace.server.springboot.model.DropTableResponse;
 import com.lancedb.lance.namespace.server.springboot.model.ErrorResponse;
-<<<<<<< HEAD
 import com.lancedb.lance.namespace.server.springboot.model.IndexListRequest;
 import com.lancedb.lance.namespace.server.springboot.model.IndexListResponse;
 import com.lancedb.lance.namespace.server.springboot.model.IndexStatsRequest;
 import com.lancedb.lance.namespace.server.springboot.model.IndexStatsResponse;
 import com.lancedb.lance.namespace.server.springboot.model.InsertTableResponse;
+import com.lancedb.lance.namespace.server.springboot.model.ListTablesRequest;
+import com.lancedb.lance.namespace.server.springboot.model.ListTablesResponse;
 import com.lancedb.lance.namespace.server.springboot.model.MergeInsertTableResponse;
 import com.lancedb.lance.namespace.server.springboot.model.QueryRequest;
-=======
-import com.lancedb.lance.namespace.server.springboot.model.ListTablesRequest;
-import com.lancedb.lance.namespace.server.springboot.model.ListTablesResponse;
->>>>>>> 76939c5a
 import com.lancedb.lance.namespace.server.springboot.model.RegisterTableRequest;
 import com.lancedb.lance.namespace.server.springboot.model.RegisterTableResponse;
 import com.lancedb.lance.namespace.server.springboot.model.TableExistsRequest;
@@ -566,183 +563,9 @@
   }
 
   /**
-<<<<<<< HEAD
    * POST /v1/table/{id}/create : Create a table with the given name Create a new table in the
    * namespace. Supports both lance-namespace format (with namespace in body) and LanceDB format
    * (with database in headers).
-=======
-   * POST /v1/table/{id}/list : List tables List all child table names of the root namespace or a
-   * given parent namespace.
-   *
-   * @param id &#x60;string identifier&#x60; of an object in a namespace, following the Lance
-   *     Namespace spec. When the value is equal to the delimiter, it represents the root namespace.
-   *     For example, &#x60;v1/namespace/./list&#x60; performs a &#x60;ListNamespace&#x60; on the
-   *     root namespace. (required)
-   * @param listTablesRequest (required)
-   * @param delimiter An optional delimiter of the &#x60;string identifier&#x60;, following the
-   *     Lance Namespace spec. When not specified, the &#x60;.&#x60; delimiter must be used.
-   *     (optional)
-   * @return A list of tables (status code 200) or Indicates a bad request error. It could be caused
-   *     by an unexpected request body format or other forms of request validation failure, such as
-   *     invalid json. Usually serves application/json content, although in some cases simple
-   *     text/plain content might be returned by the server&#39;s middleware. (status code 400) or
-   *     Unauthorized. The request lacks valid authentication credentials for the operation. (status
-   *     code 401) or Forbidden. Authenticated user does not have the necessary permissions. (status
-   *     code 403) or Not Acceptable / Unsupported Operation. The server does not support this
-   *     operation. (status code 406) or The service is not ready to handle the request. The client
-   *     should wait and retry. The service may additionally send a Retry-After header to indicate
-   *     when to retry. (status code 503) or A server-side problem that might not be addressable
-   *     from the client side. Used for server 5xx errors without more specific documentation in
-   *     individual routes. (status code 5XX)
-   */
-  @Operation(
-      operationId = "listTables",
-      summary = "List tables",
-      description =
-          "List all child table names of the root namespace or a given parent namespace. ",
-      tags = {"Table"},
-      responses = {
-        @ApiResponse(
-            responseCode = "200",
-            description = "A list of tables",
-            content = {
-              @Content(
-                  mediaType = "application/json",
-                  schema = @Schema(implementation = ListTablesResponse.class))
-            }),
-        @ApiResponse(
-            responseCode = "400",
-            description =
-                "Indicates a bad request error. It could be caused by an unexpected request body format or other forms of request validation failure, such as invalid json. Usually serves application/json content, although in some cases simple text/plain content might be returned by the server's middleware.",
-            content = {
-              @Content(
-                  mediaType = "application/json",
-                  schema = @Schema(implementation = ErrorResponse.class))
-            }),
-        @ApiResponse(
-            responseCode = "401",
-            description =
-                "Unauthorized. The request lacks valid authentication credentials for the operation.",
-            content = {
-              @Content(
-                  mediaType = "application/json",
-                  schema = @Schema(implementation = ErrorResponse.class))
-            }),
-        @ApiResponse(
-            responseCode = "403",
-            description = "Forbidden. Authenticated user does not have the necessary permissions.",
-            content = {
-              @Content(
-                  mediaType = "application/json",
-                  schema = @Schema(implementation = ErrorResponse.class))
-            }),
-        @ApiResponse(
-            responseCode = "406",
-            description =
-                "Not Acceptable / Unsupported Operation. The server does not support this operation.",
-            content = {
-              @Content(
-                  mediaType = "application/json",
-                  schema = @Schema(implementation = ErrorResponse.class))
-            }),
-        @ApiResponse(
-            responseCode = "503",
-            description =
-                "The service is not ready to handle the request. The client should wait and retry. The service may additionally send a Retry-After header to indicate when to retry.",
-            content = {
-              @Content(
-                  mediaType = "application/json",
-                  schema = @Schema(implementation = ErrorResponse.class))
-            }),
-        @ApiResponse(
-            responseCode = "5XX",
-            description =
-                "A server-side problem that might not be addressable from the client side. Used for server 5xx errors without more specific documentation in individual routes.",
-            content = {
-              @Content(
-                  mediaType = "application/json",
-                  schema = @Schema(implementation = ErrorResponse.class))
-            })
-      })
-  @RequestMapping(
-      method = RequestMethod.POST,
-      value = "/v1/table/{id}/list",
-      produces = {"application/json"},
-      consumes = {"application/json"})
-  default ResponseEntity<ListTablesResponse> listTables(
-      @Parameter(
-              name = "id",
-              description =
-                  "`string identifier` of an object in a namespace, following the Lance Namespace spec. When the value is equal to the delimiter, it represents the root namespace. For example, `v1/namespace/./list` performs a `ListNamespace` on the root namespace. ",
-              required = true,
-              in = ParameterIn.PATH)
-          @PathVariable("id")
-          String id,
-      @Parameter(name = "ListTablesRequest", description = "", required = true) @Valid @RequestBody
-          ListTablesRequest listTablesRequest,
-      @Parameter(
-              name = "delimiter",
-              description =
-                  "An optional delimiter of the `string identifier`, following the Lance Namespace spec. When not specified, the `.` delimiter must be used. ",
-              in = ParameterIn.QUERY)
-          @Valid
-          @RequestParam(value = "delimiter", required = false)
-          Optional<String> delimiter) {
-    getRequest()
-        .ifPresent(
-            request -> {
-              for (MediaType mediaType : MediaType.parseMediaTypes(request.getHeader("Accept"))) {
-                if (mediaType.isCompatibleWith(MediaType.valueOf("application/json"))) {
-                  String exampleString =
-                      "{ \"tables\" : [ \"cart\", \"cart\" ], \"nextPageToken\" : \"nextPageToken\" }";
-                  ApiUtil.setExampleResponse(request, "application/json", exampleString);
-                  break;
-                }
-                if (mediaType.isCompatibleWith(MediaType.valueOf("application/json"))) {
-                  String exampleString =
-                      "{ \"instance\" : \"/login/log/abc123\", \"detail\" : \"Authentication failed due to incorrect username or password\", \"type\" : \"/errors/incorrect-user-pass\", \"title\" : \"Incorrect username or password\", \"status\" : 404 }";
-                  ApiUtil.setExampleResponse(request, "application/json", exampleString);
-                  break;
-                }
-                if (mediaType.isCompatibleWith(MediaType.valueOf("application/json"))) {
-                  String exampleString =
-                      "{ \"instance\" : \"/login/log/abc123\", \"detail\" : \"Authentication failed due to incorrect username or password\", \"type\" : \"/errors/incorrect-user-pass\", \"title\" : \"Incorrect username or password\", \"status\" : 404 }";
-                  ApiUtil.setExampleResponse(request, "application/json", exampleString);
-                  break;
-                }
-                if (mediaType.isCompatibleWith(MediaType.valueOf("application/json"))) {
-                  String exampleString =
-                      "{ \"instance\" : \"/login/log/abc123\", \"detail\" : \"Authentication failed due to incorrect username or password\", \"type\" : \"/errors/incorrect-user-pass\", \"title\" : \"Incorrect username or password\", \"status\" : 404 }";
-                  ApiUtil.setExampleResponse(request, "application/json", exampleString);
-                  break;
-                }
-                if (mediaType.isCompatibleWith(MediaType.valueOf("application/json"))) {
-                  String exampleString =
-                      "{ \"instance\" : \"/login/log/abc123\", \"detail\" : \"Authentication failed due to incorrect username or password\", \"type\" : \"/errors/incorrect-user-pass\", \"title\" : \"Incorrect username or password\", \"status\" : 404 }";
-                  ApiUtil.setExampleResponse(request, "application/json", exampleString);
-                  break;
-                }
-                if (mediaType.isCompatibleWith(MediaType.valueOf("application/json"))) {
-                  String exampleString =
-                      "{ \"instance\" : \"/login/log/abc123\", \"detail\" : \"Authentication failed due to incorrect username or password\", \"type\" : \"/errors/incorrect-user-pass\", \"title\" : \"Incorrect username or password\", \"status\" : 404 }";
-                  ApiUtil.setExampleResponse(request, "application/json", exampleString);
-                  break;
-                }
-                if (mediaType.isCompatibleWith(MediaType.valueOf("application/json"))) {
-                  String exampleString =
-                      "{ \"instance\" : \"/login/log/abc123\", \"detail\" : \"Authentication failed due to incorrect username or password\", \"type\" : \"/errors/incorrect-user-pass\", \"title\" : \"Incorrect username or password\", \"status\" : 404 }";
-                  ApiUtil.setExampleResponse(request, "application/json", exampleString);
-                  break;
-                }
-              }
-            });
-    return new ResponseEntity<>(HttpStatus.NOT_IMPLEMENTED);
-  }
-
-  /**
-   * POST /v1/table/{id}/register : Register a table to a namespace Register an existing table at a
-   * given storage location to a namespace.
->>>>>>> 76939c5a
    *
    * @param id &#x60;string identifier&#x60; of an object in a namespace, following the Lance
    *     Namespace spec. When the value is equal to the delimiter, it represents the root namespace.
@@ -2015,6 +1838,175 @@
                 if (mediaType.isCompatibleWith(MediaType.valueOf("application/json"))) {
                   String exampleString =
                       "{ \"indexes\" : [ { \"index_uuid\" : \"index_uuid\", \"columns\" : [ \"columns\", \"columns\" ], \"index_name\" : \"index_name\", \"status\" : \"status\" }, { \"index_uuid\" : \"index_uuid\", \"columns\" : [ \"columns\", \"columns\" ], \"index_name\" : \"index_name\", \"status\" : \"status\" } ], \"name\" : \"name\", \"namespace\" : [ \"namespace\", \"namespace\" ], \"location\" : \"location\", \"properties\" : { \"key\" : \"properties\" } }";
+                  ApiUtil.setExampleResponse(request, "application/json", exampleString);
+                  break;
+                }
+                if (mediaType.isCompatibleWith(MediaType.valueOf("application/json"))) {
+                  String exampleString =
+                      "{ \"instance\" : \"/login/log/abc123\", \"detail\" : \"Authentication failed due to incorrect username or password\", \"type\" : \"/errors/incorrect-user-pass\", \"title\" : \"Incorrect username or password\", \"status\" : 404 }";
+                  ApiUtil.setExampleResponse(request, "application/json", exampleString);
+                  break;
+                }
+                if (mediaType.isCompatibleWith(MediaType.valueOf("application/json"))) {
+                  String exampleString =
+                      "{ \"instance\" : \"/login/log/abc123\", \"detail\" : \"Authentication failed due to incorrect username or password\", \"type\" : \"/errors/incorrect-user-pass\", \"title\" : \"Incorrect username or password\", \"status\" : 404 }";
+                  ApiUtil.setExampleResponse(request, "application/json", exampleString);
+                  break;
+                }
+                if (mediaType.isCompatibleWith(MediaType.valueOf("application/json"))) {
+                  String exampleString =
+                      "{ \"instance\" : \"/login/log/abc123\", \"detail\" : \"Authentication failed due to incorrect username or password\", \"type\" : \"/errors/incorrect-user-pass\", \"title\" : \"Incorrect username or password\", \"status\" : 404 }";
+                  ApiUtil.setExampleResponse(request, "application/json", exampleString);
+                  break;
+                }
+                if (mediaType.isCompatibleWith(MediaType.valueOf("application/json"))) {
+                  String exampleString =
+                      "{ \"instance\" : \"/login/log/abc123\", \"detail\" : \"Authentication failed due to incorrect username or password\", \"type\" : \"/errors/incorrect-user-pass\", \"title\" : \"Incorrect username or password\", \"status\" : 404 }";
+                  ApiUtil.setExampleResponse(request, "application/json", exampleString);
+                  break;
+                }
+                if (mediaType.isCompatibleWith(MediaType.valueOf("application/json"))) {
+                  String exampleString =
+                      "{ \"instance\" : \"/login/log/abc123\", \"detail\" : \"Authentication failed due to incorrect username or password\", \"type\" : \"/errors/incorrect-user-pass\", \"title\" : \"Incorrect username or password\", \"status\" : 404 }";
+                  ApiUtil.setExampleResponse(request, "application/json", exampleString);
+                  break;
+                }
+                if (mediaType.isCompatibleWith(MediaType.valueOf("application/json"))) {
+                  String exampleString =
+                      "{ \"instance\" : \"/login/log/abc123\", \"detail\" : \"Authentication failed due to incorrect username or password\", \"type\" : \"/errors/incorrect-user-pass\", \"title\" : \"Incorrect username or password\", \"status\" : 404 }";
+                  ApiUtil.setExampleResponse(request, "application/json", exampleString);
+                  break;
+                }
+              }
+            });
+    return new ResponseEntity<>(HttpStatus.NOT_IMPLEMENTED);
+  }
+
+  /**
+   * POST /v1/table/{id}/list : List tables List all child table names of the root namespace or a
+   * given parent namespace.
+   *
+   * @param id &#x60;string identifier&#x60; of an object in a namespace, following the Lance
+   *     Namespace spec. When the value is equal to the delimiter, it represents the root namespace.
+   *     For example, &#x60;v1/namespace/./list&#x60; performs a &#x60;ListNamespace&#x60; on the
+   *     root namespace. (required)
+   * @param listTablesRequest (required)
+   * @param delimiter An optional delimiter of the &#x60;string identifier&#x60;, following the
+   *     Lance Namespace spec. When not specified, the &#x60;.&#x60; delimiter must be used.
+   *     (optional)
+   * @return A list of tables (status code 200) or Indicates a bad request error. It could be caused
+   *     by an unexpected request body format or other forms of request validation failure, such as
+   *     invalid json. Usually serves application/json content, although in some cases simple
+   *     text/plain content might be returned by the server&#39;s middleware. (status code 400) or
+   *     Unauthorized. The request lacks valid authentication credentials for the operation. (status
+   *     code 401) or Forbidden. Authenticated user does not have the necessary permissions. (status
+   *     code 403) or Not Acceptable / Unsupported Operation. The server does not support this
+   *     operation. (status code 406) or The service is not ready to handle the request. The client
+   *     should wait and retry. The service may additionally send a Retry-After header to indicate
+   *     when to retry. (status code 503) or A server-side problem that might not be addressable
+   *     from the client side. Used for server 5xx errors without more specific documentation in
+   *     individual routes. (status code 5XX)
+   */
+  @Operation(
+      operationId = "listTables",
+      summary = "List tables",
+      description =
+          "List all child table names of the root namespace or a given parent namespace. ",
+      tags = {"Table"},
+      responses = {
+        @ApiResponse(
+            responseCode = "200",
+            description = "A list of tables",
+            content = {
+              @Content(
+                  mediaType = "application/json",
+                  schema = @Schema(implementation = ListTablesResponse.class))
+            }),
+        @ApiResponse(
+            responseCode = "400",
+            description =
+                "Indicates a bad request error. It could be caused by an unexpected request body format or other forms of request validation failure, such as invalid json. Usually serves application/json content, although in some cases simple text/plain content might be returned by the server's middleware.",
+            content = {
+              @Content(
+                  mediaType = "application/json",
+                  schema = @Schema(implementation = ErrorResponse.class))
+            }),
+        @ApiResponse(
+            responseCode = "401",
+            description =
+                "Unauthorized. The request lacks valid authentication credentials for the operation.",
+            content = {
+              @Content(
+                  mediaType = "application/json",
+                  schema = @Schema(implementation = ErrorResponse.class))
+            }),
+        @ApiResponse(
+            responseCode = "403",
+            description = "Forbidden. Authenticated user does not have the necessary permissions.",
+            content = {
+              @Content(
+                  mediaType = "application/json",
+                  schema = @Schema(implementation = ErrorResponse.class))
+            }),
+        @ApiResponse(
+            responseCode = "406",
+            description =
+                "Not Acceptable / Unsupported Operation. The server does not support this operation.",
+            content = {
+              @Content(
+                  mediaType = "application/json",
+                  schema = @Schema(implementation = ErrorResponse.class))
+            }),
+        @ApiResponse(
+            responseCode = "503",
+            description =
+                "The service is not ready to handle the request. The client should wait and retry. The service may additionally send a Retry-After header to indicate when to retry.",
+            content = {
+              @Content(
+                  mediaType = "application/json",
+                  schema = @Schema(implementation = ErrorResponse.class))
+            }),
+        @ApiResponse(
+            responseCode = "5XX",
+            description =
+                "A server-side problem that might not be addressable from the client side. Used for server 5xx errors without more specific documentation in individual routes.",
+            content = {
+              @Content(
+                  mediaType = "application/json",
+                  schema = @Schema(implementation = ErrorResponse.class))
+            })
+      })
+  @RequestMapping(
+      method = RequestMethod.POST,
+      value = "/v1/table/{id}/list",
+      produces = {"application/json"},
+      consumes = {"application/json"})
+  default ResponseEntity<ListTablesResponse> listTables(
+      @Parameter(
+              name = "id",
+              description =
+                  "`string identifier` of an object in a namespace, following the Lance Namespace spec. When the value is equal to the delimiter, it represents the root namespace. For example, `v1/namespace/./list` performs a `ListNamespace` on the root namespace. ",
+              required = true,
+              in = ParameterIn.PATH)
+          @PathVariable("id")
+          String id,
+      @Parameter(name = "ListTablesRequest", description = "", required = true) @Valid @RequestBody
+          ListTablesRequest listTablesRequest,
+      @Parameter(
+              name = "delimiter",
+              description =
+                  "An optional delimiter of the `string identifier`, following the Lance Namespace spec. When not specified, the `.` delimiter must be used. ",
+              in = ParameterIn.QUERY)
+          @Valid
+          @RequestParam(value = "delimiter", required = false)
+          Optional<String> delimiter) {
+    getRequest()
+        .ifPresent(
+            request -> {
+              for (MediaType mediaType : MediaType.parseMediaTypes(request.getHeader("Accept"))) {
+                if (mediaType.isCompatibleWith(MediaType.valueOf("application/json"))) {
+                  String exampleString =
+                      "{ \"tables\" : [ \"cart\", \"cart\" ], \"nextPageToken\" : \"nextPageToken\" }";
                   ApiUtil.setExampleResponse(request, "application/json", exampleString);
                   break;
                 }
