--- conflicted
+++ resolved
@@ -12,15 +12,12 @@
 | [**deregisterTable**](TableApi.md#deregisterTable) | **POST** /v1/table/{id}/deregister | Deregister a table from its namespace |
 | [**describeTable**](TableApi.md#describeTable) | **POST** /v1/table/{id}/describe | Describe a table from the namespace |
 | [**dropTable**](TableApi.md#dropTable) | **POST** /v1/table/{id}/drop | Drop a table from its namespace |
-<<<<<<< HEAD
 | [**getIndexStats**](TableApi.md#getIndexStats) | **POST** /v1/table/{id}/index/{index_name}/stats | Get index statistics |
 | [**insertTable**](TableApi.md#insertTable) | **POST** /v1/table/{id}/insert | Insert records into a table |
 | [**listIndices**](TableApi.md#listIndices) | **POST** /v1/table/{id}/index/list | List indices on a table |
+| [**listTables**](TableApi.md#listTables) | **POST** /v1/table/{id}/list | List tables |
 | [**mergeInsertTable**](TableApi.md#mergeInsertTable) | **POST** /v1/table/{id}/merge_insert | Merge insert (upsert) records into a table |
 | [**queryTable**](TableApi.md#queryTable) | **POST** /v1/table/{id}/query | Query a table |
-=======
-| [**listTables**](TableApi.md#listTables) | **POST** /v1/table/{id}/list | List tables |
->>>>>>> 76939c5a
 | [**registerTable**](TableApi.md#registerTable) | **POST** /v1/table/{id}/register | Register a table to a namespace |
 | [**tableExists**](TableApi.md#tableExists) | **POST** /v1/table/{id}/exists | Check if a table exists |
 | [**updateTable**](TableApi.md#updateTable) | **POST** /v1/table/{id}/update | Update rows in a table |
@@ -849,6 +846,82 @@
 | **401** | Unauthorized. The request lacks valid authentication credentials for the operation. |  -  |
 | **403** | Forbidden. Authenticated user does not have the necessary permissions. |  -  |
 | **404** | A server-side problem that means can not find the specified resource. |  -  |
+| **503** | The service is not ready to handle the request. The client should wait and retry. The service may additionally send a Retry-After header to indicate when to retry. |  -  |
+| **5XX** | A server-side problem that might not be addressable from the client side. Used for server 5xx errors without more specific documentation in individual routes. |  -  |
+
+
+## listTables
+
+> ListTablesResponse listTables(id, listTablesRequest, delimiter)
+
+List tables
+
+List all child table names of the root namespace or a given parent namespace. 
+
+### Example
+
+```java
+// Import classes:
+import com.lancedb.lance.namespace.client.apache.ApiClient;
+import com.lancedb.lance.namespace.client.apache.ApiException;
+import com.lancedb.lance.namespace.client.apache.Configuration;
+import com.lancedb.lance.namespace.client.apache.models.*;
+import com.lancedb.lance.namespace.client.apache.api.TableApi;
+
+public class Example {
+    public static void main(String[] args) {
+        ApiClient defaultClient = Configuration.getDefaultApiClient();
+        defaultClient.setBasePath("http://localhost:2333");
+
+        TableApi apiInstance = new TableApi(defaultClient);
+        String id = "id_example"; // String | `string identifier` of an object in a namespace, following the Lance Namespace spec. When the value is equal to the delimiter, it represents the root namespace. For example, `v1/namespace/./list` performs a `ListNamespace` on the root namespace. 
+        ListTablesRequest listTablesRequest = new ListTablesRequest(); // ListTablesRequest | 
+        String delimiter = "delimiter_example"; // String | An optional delimiter of the `string identifier`, following the Lance Namespace spec. When not specified, the `.` delimiter must be used. 
+        try {
+            ListTablesResponse result = apiInstance.listTables(id, listTablesRequest, delimiter);
+            System.out.println(result);
+        } catch (ApiException e) {
+            System.err.println("Exception when calling TableApi#listTables");
+            System.err.println("Status code: " + e.getCode());
+            System.err.println("Reason: " + e.getResponseBody());
+            System.err.println("Response headers: " + e.getResponseHeaders());
+            e.printStackTrace();
+        }
+    }
+}
+```
+
+### Parameters
+
+
+| Name | Type | Description  | Notes |
+|------------- | ------------- | ------------- | -------------|
+| **id** | **String**| &#x60;string identifier&#x60; of an object in a namespace, following the Lance Namespace spec. When the value is equal to the delimiter, it represents the root namespace. For example, &#x60;v1/namespace/./list&#x60; performs a &#x60;ListNamespace&#x60; on the root namespace.  | |
+| **listTablesRequest** | [**ListTablesRequest**](ListTablesRequest.md)|  | |
+| **delimiter** | **String**| An optional delimiter of the &#x60;string identifier&#x60;, following the Lance Namespace spec. When not specified, the &#x60;.&#x60; delimiter must be used.  | [optional] |
+
+### Return type
+
+[**ListTablesResponse**](ListTablesResponse.md)
+
+### Authorization
+
+No authorization required
+
+### HTTP request headers
+
+- **Content-Type**: application/json
+- **Accept**: application/json
+
+
+### HTTP response details
+| Status code | Description | Response headers |
+|-------------|-------------|------------------|
+| **200** | A list of tables |  -  |
+| **400** | Indicates a bad request error. It could be caused by an unexpected request body format or other forms of request validation failure, such as invalid json. Usually serves application/json content, although in some cases simple text/plain content might be returned by the server&#39;s middleware. |  -  |
+| **401** | Unauthorized. The request lacks valid authentication credentials for the operation. |  -  |
+| **403** | Forbidden. Authenticated user does not have the necessary permissions. |  -  |
+| **406** | Not Acceptable / Unsupported Operation. The server does not support this operation. |  -  |
 | **503** | The service is not ready to handle the request. The client should wait and retry. The service may additionally send a Retry-After header to indicate when to retry. |  -  |
 | **5XX** | A server-side problem that might not be addressable from the client side. Used for server 5xx errors without more specific documentation in individual routes. |  -  |
 
@@ -1007,82 +1080,6 @@
 | **5XX** | A server-side problem that might not be addressable from the client side. Used for server 5xx errors without more specific documentation in individual routes. |  -  |
 
 
-## listTables
-
-> ListTablesResponse listTables(id, listTablesRequest, delimiter)
-
-List tables
-
-List all child table names of the root namespace or a given parent namespace. 
-
-### Example
-
-```java
-// Import classes:
-import com.lancedb.lance.namespace.client.apache.ApiClient;
-import com.lancedb.lance.namespace.client.apache.ApiException;
-import com.lancedb.lance.namespace.client.apache.Configuration;
-import com.lancedb.lance.namespace.client.apache.models.*;
-import com.lancedb.lance.namespace.client.apache.api.TableApi;
-
-public class Example {
-    public static void main(String[] args) {
-        ApiClient defaultClient = Configuration.getDefaultApiClient();
-        defaultClient.setBasePath("http://localhost:2333");
-
-        TableApi apiInstance = new TableApi(defaultClient);
-        String id = "id_example"; // String | `string identifier` of an object in a namespace, following the Lance Namespace spec. When the value is equal to the delimiter, it represents the root namespace. For example, `v1/namespace/./list` performs a `ListNamespace` on the root namespace. 
-        ListTablesRequest listTablesRequest = new ListTablesRequest(); // ListTablesRequest | 
-        String delimiter = "delimiter_example"; // String | An optional delimiter of the `string identifier`, following the Lance Namespace spec. When not specified, the `.` delimiter must be used. 
-        try {
-            ListTablesResponse result = apiInstance.listTables(id, listTablesRequest, delimiter);
-            System.out.println(result);
-        } catch (ApiException e) {
-            System.err.println("Exception when calling TableApi#listTables");
-            System.err.println("Status code: " + e.getCode());
-            System.err.println("Reason: " + e.getResponseBody());
-            System.err.println("Response headers: " + e.getResponseHeaders());
-            e.printStackTrace();
-        }
-    }
-}
-```
-
-### Parameters
-
-
-| Name | Type | Description  | Notes |
-|------------- | ------------- | ------------- | -------------|
-| **id** | **String**| &#x60;string identifier&#x60; of an object in a namespace, following the Lance Namespace spec. When the value is equal to the delimiter, it represents the root namespace. For example, &#x60;v1/namespace/./list&#x60; performs a &#x60;ListNamespace&#x60; on the root namespace.  | |
-| **listTablesRequest** | [**ListTablesRequest**](ListTablesRequest.md)|  | |
-| **delimiter** | **String**| An optional delimiter of the &#x60;string identifier&#x60;, following the Lance Namespace spec. When not specified, the &#x60;.&#x60; delimiter must be used.  | [optional] |
-
-### Return type
-
-[**ListTablesResponse**](ListTablesResponse.md)
-
-### Authorization
-
-No authorization required
-
-### HTTP request headers
-
-- **Content-Type**: application/json
-- **Accept**: application/json
-
-
-### HTTP response details
-| Status code | Description | Response headers |
-|-------------|-------------|------------------|
-| **200** | A list of tables |  -  |
-| **400** | Indicates a bad request error. It could be caused by an unexpected request body format or other forms of request validation failure, such as invalid json. Usually serves application/json content, although in some cases simple text/plain content might be returned by the server&#39;s middleware. |  -  |
-| **401** | Unauthorized. The request lacks valid authentication credentials for the operation. |  -  |
-| **403** | Forbidden. Authenticated user does not have the necessary permissions. |  -  |
-| **406** | Not Acceptable / Unsupported Operation. The server does not support this operation. |  -  |
-| **503** | The service is not ready to handle the request. The client should wait and retry. The service may additionally send a Retry-After header to indicate when to retry. |  -  |
-| **5XX** | A server-side problem that might not be addressable from the client side. Used for server 5xx errors without more specific documentation in individual routes. |  -  |
-
-
 ## registerTable
 
 > RegisterTableResponse registerTable(id, registerTableRequest, delimiter)
