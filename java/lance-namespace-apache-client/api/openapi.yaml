--- conflicted
+++ resolved
@@ -295,49 +295,7 @@
       x-content-type: application/x-arrow-ipc
       x-accepts:
       - application/json
-<<<<<<< HEAD
   /v1/table/{id}/merge_insert:
-=======
-  /v1/table/{id}/list:
-    parameters:
-    - $ref: '#/components/parameters/id'
-    - $ref: '#/components/parameters/delimiter'
-    post:
-      description: |
-        List all child table names of the root namespace or a given parent namespace.
-      operationId: ListTables
-      parameters:
-      - $ref: '#/components/parameters/id'
-      - $ref: '#/components/parameters/delimiter'
-      requestBody:
-        content:
-          application/json:
-            schema:
-              $ref: '#/components/schemas/ListTablesRequest'
-        required: true
-      responses:
-        "200":
-          $ref: '#/components/responses/ListTablesResponse'
-        "400":
-          $ref: '#/components/responses/BadRequestErrorResponse'
-        "401":
-          $ref: '#/components/responses/UnauthorizedErrorResponse'
-        "403":
-          $ref: '#/components/responses/ForbiddenErrorResponse'
-        "406":
-          $ref: '#/components/responses/UnsupportedOperationErrorResponse'
-        "503":
-          $ref: '#/components/responses/ServiceUnavailableErrorResponse'
-        "5XX":
-          $ref: '#/components/responses/ServerErrorResponse'
-      summary: List tables
-      tags:
-      - Table
-      x-content-type: application/json
-      x-accepts:
-      - application/json
-  /v1/table/{id}/describe:
->>>>>>> 76939c5a
     parameters:
     - $ref: '#/components/parameters/id'
     - description: Column name to use for matching rows (required)
@@ -688,7 +646,6 @@
       style: simple
     post:
       description: |
-<<<<<<< HEAD
         Get statistics for a specific index on a table. Returns information about the index type, distance type (for vector indices), and row counts.
       operationId: GetIndexStats
       parameters:
@@ -768,6 +725,44 @@
         "5XX":
           $ref: '#/components/responses/ServerErrorResponse'
       summary: Register a table to a namespace
+      tags:
+      - Table
+      x-content-type: application/json
+      x-accepts:
+      - application/json
+  /v1/table/{id}/list:
+    parameters:
+    - $ref: '#/components/parameters/id'
+    - $ref: '#/components/parameters/delimiter'
+    post:
+      description: |
+        List all child table names of the root namespace or a given parent namespace.
+      operationId: ListTables
+      parameters:
+      - $ref: '#/components/parameters/id'
+      - $ref: '#/components/parameters/delimiter'
+      requestBody:
+        content:
+          application/json:
+            schema:
+              $ref: '#/components/schemas/ListTablesRequest'
+        required: true
+      responses:
+        "200":
+          $ref: '#/components/responses/ListTablesResponse'
+        "400":
+          $ref: '#/components/responses/BadRequestErrorResponse'
+        "401":
+          $ref: '#/components/responses/UnauthorizedErrorResponse'
+        "403":
+          $ref: '#/components/responses/ForbiddenErrorResponse'
+        "406":
+          $ref: '#/components/responses/UnsupportedOperationErrorResponse'
+        "503":
+          $ref: '#/components/responses/ServiceUnavailableErrorResponse'
+        "5XX":
+          $ref: '#/components/responses/ServerErrorResponse'
+      summary: List tables
       tags:
       - Table
       x-content-type: application/json
@@ -1102,8 +1097,6 @@
       style: simple
     delimiter:
       description: |
-=======
->>>>>>> 76939c5a
         An optional delimiter of the `string identifier`, following the Lance Namespace spec. When not specified, the `.` delimiter must be used.
       explode: true
       in: query
@@ -1112,7 +1105,6 @@
       schema:
         $ref: '#/components/schemas/PageToken'
       style: form
-<<<<<<< HEAD
     x-lancedb-database:
       description: Database name (used when host override is enabled)
       explode: false
@@ -1140,8 +1132,6 @@
       schema:
         nullable: true
       style: simple
-=======
->>>>>>> 76939c5a
   responses:
     ListNamespacesResponse:
       content:
@@ -1179,7 +1169,12 @@
           schema:
             $ref: '#/components/schemas/NamespaceExistsResponse'
       description: Result of checking if a namespace exists
-<<<<<<< HEAD
+    ListTablesResponse:
+      content:
+        application/json:
+          schema:
+            $ref: '#/components/schemas/ListTablesResponse'
+      description: A list of tables
     DescribeTableResponse:
       content:
         application/json:
@@ -1210,20 +1205,6 @@
           schema:
             $ref: '#/components/schemas/MergeInsertTableResponse'
       description: Result of merge insert operation
-=======
-    ListTablesResponse:
-      content:
-        application/json:
-          schema:
-            $ref: '#/components/schemas/ListTablesResponse'
-      description: A list of tables
-    DescribeTableResponse:
-      content:
-        application/json:
-          schema:
-            $ref: '#/components/schemas/DescribeTableResponse'
-      description: Table properties result when loading a table
->>>>>>> 76939c5a
     RegisterTableResponse:
       content:
         application/json:
@@ -1678,6 +1659,54 @@
       - location
       - name
       - namespace
+    ListTablesRequest:
+      example:
+        parent:
+        - parent
+        - parent
+        pageSize: 0
+        pageToken: pageToken
+      properties:
+        parent:
+          items:
+            type: string
+          type: array
+        pageToken:
+          description: |-
+            An opaque token that allows pagination for list APIs (e.g. ListNamespaces).
+            For an initial client request for a list API, if the server cannot return all items in one response, or if there are more items than the `pageSize` specified in the client request, the server must return a `nextPageToken` in the response indicating there are more results available.
+            After the initial request, the value of `nextPageToken` from each response must be used by the client as the `pageToken` parameter value for the next request.
+            Clients must interpret either `null`, missing value or empty string value of `nextPageToken` from a server response as the end of the listing results.
+          type: string
+          nullable: true
+        pageSize:
+          description: An inclusive upper bound of the number of results that a client
+            will receive.
+          type: integer
+          nullable: true
+    ListTablesResponse:
+      example:
+        tables:
+        - cart
+        - cart
+        nextPageToken: nextPageToken
+      properties:
+        tables:
+          items:
+            example: cart
+            type: string
+          type: array
+          uniqueItems: true
+        nextPageToken:
+          description: |-
+            An opaque token that allows pagination for list APIs (e.g. ListNamespaces).
+            For an initial client request for a list API, if the server cannot return all items in one response, or if there are more items than the `pageSize` specified in the client request, the server must return a `nextPageToken` in the response indicating there are more results available.
+            After the initial request, the value of `nextPageToken` from each response must be used by the client as the `pageToken` parameter value for the next request.
+            Clients must interpret either `null`, missing value or empty string value of `nextPageToken` from a server response as the end of the listing results.
+          type: string
+          nullable: true
+      required:
+      - tables
     DescribeTableRequest:
       example:
         name: name
@@ -2195,7 +2224,6 @@
       - location
       - name
       - namespace
-<<<<<<< HEAD
     IndexListItemResponse:
       example:
         index_uuid: index_uuid
@@ -2225,57 +2253,6 @@
       - index_uuid
       - status
     IndexStatsRequest:
-=======
-    ListTablesRequest:
-      example:
-        parent:
-        - parent
-        - parent
-        pageSize: 0
-        pageToken: pageToken
-      properties:
-        parent:
-          items:
-            type: string
-          type: array
-        pageToken:
-          description: |-
-            An opaque token that allows pagination for list APIs (e.g. ListNamespaces).
-            For an initial client request for a list API, if the server cannot return all items in one response, or if there are more items than the `pageSize` specified in the client request, the server must return a `nextPageToken` in the response indicating there are more results available.
-            After the initial request, the value of `nextPageToken` from each response must be used by the client as the `pageToken` parameter value for the next request.
-            Clients must interpret either `null`, missing value or empty string value of `nextPageToken` from a server response as the end of the listing results.
-          type: string
-          nullable: true
-        pageSize:
-          description: An inclusive upper bound of the number of results that a client
-            will receive.
-          type: integer
-          nullable: true
-    ListTablesResponse:
-      example:
-        tables:
-        - cart
-        - cart
-        nextPageToken: nextPageToken
-      properties:
-        tables:
-          items:
-            example: cart
-            type: string
-          type: array
-          uniqueItems: true
-        nextPageToken:
-          description: |-
-            An opaque token that allows pagination for list APIs (e.g. ListNamespaces).
-            For an initial client request for a list API, if the server cannot return all items in one response, or if there are more items than the `pageSize` specified in the client request, the server must return a `nextPageToken` in the response indicating there are more results available.
-            After the initial request, the value of `nextPageToken` from each response must be used by the client as the `pageToken` parameter value for the next request.
-            Clients must interpret either `null`, missing value or empty string value of `nextPageToken` from a server response as the end of the listing results.
-          type: string
-          nullable: true
-      required:
-      - tables
-    DescribeTableRequest:
->>>>>>> 76939c5a
       example:
         name: name
         namespace:
